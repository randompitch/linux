--- conflicted
+++ resolved
@@ -53,11 +53,7 @@
 					    &trace_opts);
 		if (!ASSERT_GE(fexit_fd[i], 0, "fexit load"))
 			goto out;
-<<<<<<< HEAD
-		link_fd[i] = bpf_raw_tracepoint_open(NULL, fexit_fd[i]);
-=======
 		link_fd[i] = bpf_link_create(fexit_fd[i], 0, BPF_TRACE_FEXIT, NULL);
->>>>>>> 88084a3d
 		if (!ASSERT_GE(link_fd[i], 0, "fexit attach"))
 			goto out;
 	}
