# SPDX-License-Identifier: GPL-2.0-only
menu "Kernel hacking"

menu "printk and dmesg options"

config PRINTK_TIME
	bool "Show timing information on printks"
	depends on PRINTK
	help
	  Selecting this option causes time stamps of the printk()
	  messages to be added to the output of the syslog() system
	  call and at the console.

	  The timestamp is always recorded internally, and exported
	  to /dev/kmsg. This flag just specifies if the timestamp should
	  be included, not that the timestamp is recorded.

	  The behavior is also controlled by the kernel command line
	  parameter printk.time=1. See Documentation/admin-guide/kernel-parameters.rst

config PRINTK_CALLER
	bool "Show caller information on printks"
	depends on PRINTK
	help
	  Selecting this option causes printk() to add a caller "thread id" (if
	  in task context) or a caller "processor id" (if not in task context)
	  to every message.

	  This option is intended for environments where multiple threads
	  concurrently call printk() for many times, for it is difficult to
	  interpret without knowing where these lines (or sometimes individual
	  line which was divided into multiple lines due to race) came from.

	  Since toggling after boot makes the code racy, currently there is
	  no option to enable/disable at the kernel command line parameter or
	  sysfs interface.

config CONSOLE_LOGLEVEL_DEFAULT
	int "Default console loglevel (1-15)"
	range 1 15
	default "7"
	help
	  Default loglevel to determine what will be printed on the console.

	  Setting a default here is equivalent to passing in loglevel=<x> in
	  the kernel bootargs. loglevel=<x> continues to override whatever
	  value is specified here as well.

	  Note: This does not affect the log level of un-prefixed printk()
	  usage in the kernel. That is controlled by the MESSAGE_LOGLEVEL_DEFAULT
	  option.

config CONSOLE_LOGLEVEL_QUIET
	int "quiet console loglevel (1-15)"
	range 1 15
	default "4"
	help
	  loglevel to use when "quiet" is passed on the kernel commandline.

	  When "quiet" is passed on the kernel commandline this loglevel
	  will be used as the loglevel. IOW passing "quiet" will be the
	  equivalent of passing "loglevel=<CONSOLE_LOGLEVEL_QUIET>"

config MESSAGE_LOGLEVEL_DEFAULT
	int "Default message log level (1-7)"
	range 1 7
	default "4"
	help
	  Default log level for printk statements with no specified priority.

	  This was hard-coded to KERN_WARNING since at least 2.6.10 but folks
	  that are auditing their logs closely may want to set it to a lower
	  priority.

	  Note: This does not affect what message level gets printed on the console
	  by default. To change that, use loglevel=<x> in the kernel bootargs,
	  or pick a different CONSOLE_LOGLEVEL_DEFAULT configuration value.

config BOOT_PRINTK_DELAY
	bool "Delay each boot printk message by N milliseconds"
	depends on DEBUG_KERNEL && PRINTK && GENERIC_CALIBRATE_DELAY
	help
	  This build option allows you to read kernel boot messages
	  by inserting a short delay after each one.  The delay is
	  specified in milliseconds on the kernel command line,
	  using "boot_delay=N".

	  It is likely that you would also need to use "lpj=M" to preset
	  the "loops per jiffie" value.
	  See a previous boot log for the "lpj" value to use for your
	  system, and then set "lpj=M" before setting "boot_delay=N".
	  NOTE:  Using this option may adversely affect SMP systems.
	  I.e., processors other than the first one may not boot up.
	  BOOT_PRINTK_DELAY also may cause LOCKUP_DETECTOR to detect
	  what it believes to be lockup conditions.

config DYNAMIC_DEBUG
	bool "Enable dynamic printk() support"
	default n
	depends on PRINTK
	depends on DEBUG_FS
	help

	  Compiles debug level messages into the kernel, which would not
	  otherwise be available at runtime. These messages can then be
	  enabled/disabled based on various levels of scope - per source file,
	  function, module, format string, and line number. This mechanism
	  implicitly compiles in all pr_debug() and dev_dbg() calls, which
	  enlarges the kernel text size by about 2%.

	  If a source file is compiled with DEBUG flag set, any
	  pr_debug() calls in it are enabled by default, but can be
	  disabled at runtime as below.  Note that DEBUG flag is
	  turned on by many CONFIG_*DEBUG* options.

	  Usage:

	  Dynamic debugging is controlled via the 'dynamic_debug/control' file,
	  which is contained in the 'debugfs' filesystem. Thus, the debugfs
	  filesystem must first be mounted before making use of this feature.
	  We refer the control file as: <debugfs>/dynamic_debug/control. This
	  file contains a list of the debug statements that can be enabled. The
	  format for each line of the file is:

		filename:lineno [module]function flags format

	  filename : source file of the debug statement
	  lineno : line number of the debug statement
	  module : module that contains the debug statement
	  function : function that contains the debug statement
	  flags : '=p' means the line is turned 'on' for printing
	  format : the format used for the debug statement

	  From a live system:

		nullarbor:~ # cat <debugfs>/dynamic_debug/control
		# filename:lineno [module]function flags format
		fs/aio.c:222 [aio]__put_ioctx =_ "__put_ioctx:\040freeing\040%p\012"
		fs/aio.c:248 [aio]ioctx_alloc =_ "ENOMEM:\040nr_events\040too\040high\012"
		fs/aio.c:1770 [aio]sys_io_cancel =_ "calling\040cancel\012"

	  Example usage:

		// enable the message at line 1603 of file svcsock.c
		nullarbor:~ # echo -n 'file svcsock.c line 1603 +p' >
						<debugfs>/dynamic_debug/control

		// enable all the messages in file svcsock.c
		nullarbor:~ # echo -n 'file svcsock.c +p' >
						<debugfs>/dynamic_debug/control

		// enable all the messages in the NFS server module
		nullarbor:~ # echo -n 'module nfsd +p' >
						<debugfs>/dynamic_debug/control

		// enable all 12 messages in the function svc_process()
		nullarbor:~ # echo -n 'func svc_process +p' >
						<debugfs>/dynamic_debug/control

		// disable all 12 messages in the function svc_process()
		nullarbor:~ # echo -n 'func svc_process -p' >
						<debugfs>/dynamic_debug/control

	  See Documentation/admin-guide/dynamic-debug-howto.rst for additional
	  information.

config SYMBOLIC_ERRNAME
	bool "Support symbolic error names in printf"
	default y if PRINTK
	help
	  If you say Y here, the kernel's printf implementation will
	  be able to print symbolic error names such as ENOSPC instead
	  of the number 28. It makes the kernel image slightly larger
	  (about 3KB), but can make the kernel logs easier to read.

config DEBUG_BUGVERBOSE
	bool "Verbose BUG() reporting (adds 70K)" if DEBUG_KERNEL && EXPERT
	depends on BUG && (GENERIC_BUG || HAVE_DEBUG_BUGVERBOSE)
	default y
	help
	  Say Y here to make BUG() panics output the file name and line number
	  of the BUG call as well as the EIP and oops trace.  This aids
	  debugging but costs about 70-100K of memory.

endmenu # "printk and dmesg options"

menu "Compile-time checks and compiler options"

config DEBUG_INFO
	bool "Compile the kernel with debug info"
	depends on DEBUG_KERNEL && !COMPILE_TEST
	help
	  If you say Y here the resulting kernel image will include
	  debugging info resulting in a larger kernel image.
	  This adds debug symbols to the kernel and modules (gcc -g), and
	  is needed if you intend to use kernel crashdump or binary object
	  tools like crash, kgdb, LKCD, gdb, etc on the kernel.
	  Say Y here only if you plan to debug the kernel.

	  If unsure, say N.

config DEBUG_INFO_REDUCED
	bool "Reduce debugging information"
	depends on DEBUG_INFO
	help
	  If you say Y here gcc is instructed to generate less debugging
	  information for structure types. This means that tools that
	  need full debugging information (like kgdb or systemtap) won't
	  be happy. But if you merely need debugging information to
	  resolve line numbers there is no loss. Advantage is that
	  build directory object sizes shrink dramatically over a full
	  DEBUG_INFO build and compile times are reduced too.
	  Only works with newer gcc versions.

config DEBUG_INFO_SPLIT
	bool "Produce split debuginfo in .dwo files"
	depends on DEBUG_INFO
	depends on $(cc-option,-gsplit-dwarf)
	help
	  Generate debug info into separate .dwo files. This significantly
	  reduces the build directory size for builds with DEBUG_INFO,
	  because it stores the information only once on disk in .dwo
	  files instead of multiple times in object files and executables.
	  In addition the debug information is also compressed.

	  Requires recent gcc (4.7+) and recent gdb/binutils.
	  Any tool that packages or reads debug information would need
	  to know about the .dwo files and include them.
	  Incompatible with older versions of ccache.

config DEBUG_INFO_DWARF4
	bool "Generate dwarf4 debuginfo"
	depends on DEBUG_INFO
	depends on $(cc-option,-gdwarf-4)
	help
	  Generate dwarf4 debug info. This requires recent versions
	  of gcc and gdb. It makes the debug information larger.
	  But it significantly improves the success of resolving
	  variables in gdb on optimized code.

config DEBUG_INFO_BTF
	bool "Generate BTF typeinfo"
	depends on DEBUG_INFO
	help
	  Generate deduplicated BTF type information from DWARF debug info.
	  Turning this on expects presence of pahole tool, which will convert
	  DWARF type info into equivalent deduplicated BTF type info.

config GDB_SCRIPTS
	bool "Provide GDB scripts for kernel debugging"
	depends on DEBUG_INFO
	help
	  This creates the required links to GDB helper scripts in the
	  build directory. If you load vmlinux into gdb, the helper
	  scripts will be automatically imported by gdb as well, and
	  additional functions are available to analyze a Linux kernel
	  instance. See Documentation/dev-tools/gdb-kernel-debugging.rst
	  for further details.

config ENABLE_MUST_CHECK
	bool "Enable __must_check logic"
	default y
	help
	  Enable the __must_check logic in the kernel build.  Disable this to
	  suppress the "warning: ignoring return value of 'foo', declared with
	  attribute warn_unused_result" messages.

config FRAME_WARN
	int "Warn for stack frames larger than (needs gcc 4.4)"
	range 0 8192
	default 2048 if GCC_PLUGIN_LATENT_ENTROPY
	default 1280 if (!64BIT && PARISC)
	default 1024 if (!64BIT && !PARISC)
	default 2048 if 64BIT
	help
	  Tell gcc to warn at build time for stack frames larger than this.
	  Setting this too low will cause a lot of warnings.
	  Setting it to 0 disables the warning.
	  Requires gcc 4.4

config STRIP_ASM_SYMS
	bool "Strip assembler-generated symbols during link"
	default n
	help
	  Strip internal assembler-generated symbols during a link (symbols
	  that look like '.Lxxx') so they don't pollute the output of
	  get_wchan() and suchlike.

config READABLE_ASM
	bool "Generate readable assembler code"
	depends on DEBUG_KERNEL
	help
	  Disable some compiler optimizations that tend to generate human unreadable
	  assembler output. This may make the kernel slightly slower, but it helps
	  to keep kernel developers who have to stare a lot at assembler listings
	  sane.

config HEADERS_INSTALL
	bool "Install uapi headers to usr/include"
	depends on !UML
	help
	  This option will install uapi headers (headers exported to user-space)
	  into the usr/include directory for use during the kernel build.
	  This is unneeded for building the kernel itself, but needed for some
	  user-space program samples. It is also needed by some features such
	  as uapi header sanity checks.

config OPTIMIZE_INLINING
	def_bool y
	help
	  This option determines if the kernel forces gcc to inline the functions
	  developers have marked 'inline'. Doing so takes away freedom from gcc to
	  do what it thinks is best, which is desirable for the gcc 3.x series of
	  compilers. The gcc 4.x series have a rewritten inlining algorithm and
	  enabling this option will generate a smaller kernel there. Hopefully
	  this algorithm is so good that allowing gcc 4.x and above to make the
	  decision will become the default in the future. Until then this option
	  is there to test gcc for this.

config DEBUG_SECTION_MISMATCH
	bool "Enable full Section mismatch analysis"
	help
	  The section mismatch analysis checks if there are illegal
	  references from one section to another section.
	  During linktime or runtime, some sections are dropped;
	  any use of code/data previously in these sections would
	  most likely result in an oops.
	  In the code, functions and variables are annotated with
	  __init,, etc. (see the full list in include/linux/init.h),
	  which results in the code/data being placed in specific sections.
	  The section mismatch analysis is always performed after a full
	  kernel build, and enabling this option causes the following
	  additional step to occur:
	  - Add the option -fno-inline-functions-called-once to gcc commands.
	    When inlining a function annotated with __init in a non-init
	    function, we would lose the section information and thus
	    the analysis would not catch the illegal reference.
	    This option tells gcc to inline less (but it does result in
	    a larger kernel).

config SECTION_MISMATCH_WARN_ONLY
	bool "Make section mismatch errors non-fatal"
	default y
	help
	  If you say N here, the build process will fail if there are any
	  section mismatch, instead of just throwing warnings.

	  If unsure, say Y.

#
# Select this config option from the architecture Kconfig, if it
# is preferred to always offer frame pointers as a config
# option on the architecture (regardless of KERNEL_DEBUG):
#
config ARCH_WANT_FRAME_POINTERS
	bool

config FRAME_POINTER
	bool "Compile the kernel with frame pointers"
	depends on DEBUG_KERNEL && (M68K || UML || SUPERH) || ARCH_WANT_FRAME_POINTERS
	default y if (DEBUG_INFO && UML) || ARCH_WANT_FRAME_POINTERS
	help
	  If you say Y here the resulting kernel image will be slightly
	  larger and slower, but it gives very useful debugging information
	  in case of kernel bugs. (precise oopses/stacktraces/warnings)

config STACK_VALIDATION
	bool "Compile-time stack metadata validation"
	depends on HAVE_STACK_VALIDATION
	default n
	help
	  Add compile-time checks to validate stack metadata, including frame
	  pointers (if CONFIG_FRAME_POINTER is enabled).  This helps ensure
	  that runtime stack traces are more reliable.

	  This is also a prerequisite for generation of ORC unwind data, which
	  is needed for CONFIG_UNWINDER_ORC.

	  For more information, see
	  tools/objtool/Documentation/stack-validation.txt.

config DEBUG_FORCE_WEAK_PER_CPU
	bool "Force weak per-cpu definitions"
	depends on DEBUG_KERNEL
	help
	  s390 and alpha require percpu variables in modules to be
	  defined weak to work around addressing range issue which
	  puts the following two restrictions on percpu variable
	  definitions.

	  1. percpu symbols must be unique whether static or not
	  2. percpu variables can't be defined inside a function

	  To ensure that generic code follows the above rules, this
	  option forces all percpu variables to be defined as weak.

endmenu # "Compiler options"

menu "Generic Kernel Debugging Instruments"

config MAGIC_SYSRQ
	bool "Magic SysRq key"
	depends on !UML
	help
	  If you say Y here, you will have some control over the system even
	  if the system crashes for example during kernel debugging (e.g., you
	  will be able to flush the buffer cache to disk, reboot the system
	  immediately or dump some status information). This is accomplished
	  by pressing various keys while holding SysRq (Alt+PrintScreen). It
	  also works on a serial console (on PC hardware at least), if you
	  send a BREAK and then within 5 seconds a command keypress. The
	  keys are documented in <file:Documentation/admin-guide/sysrq.rst>.
	  Don't say Y unless you really know what this hack does.

config MAGIC_SYSRQ_DEFAULT_ENABLE
	hex "Enable magic SysRq key functions by default"
	depends on MAGIC_SYSRQ
	default 0x1
	help
	  Specifies which SysRq key functions are enabled by default.
	  This may be set to 1 or 0 to enable or disable them all, or
	  to a bitmask as described in Documentation/admin-guide/sysrq.rst.

config MAGIC_SYSRQ_SERIAL
	bool "Enable magic SysRq key over serial"
	depends on MAGIC_SYSRQ
	default y
	help
	  Many embedded boards have a disconnected TTL level serial which can
	  generate some garbage that can lead to spurious false sysrq detects.
	  This option allows you to decide whether you want to enable the
	  magic SysRq key.

config DEBUG_FS
	bool "Debug Filesystem"
	help
	  debugfs is a virtual file system that kernel developers use to put
	  debugging files into.  Enable this option to be able to read and
	  write to these files.

	  For detailed documentation on the debugfs API, see
	  Documentation/filesystems/.

	  If unsure, say N.

source "lib/Kconfig.kgdb"

source "lib/Kconfig.ubsan"

endmenu

config DEBUG_KERNEL
	bool "Kernel debugging"
	help
	  Say Y here if you are developing drivers or trying to debug and
	  identify kernel problems.

config DEBUG_MISC
	bool "Miscellaneous debug code"
	default DEBUG_KERNEL
	depends on DEBUG_KERNEL
	help
	  Say Y here if you need to enable miscellaneous debug code that should
	  be under a more specific debug option but isn't.


menu "Memory Debugging"

source "mm/Kconfig.debug"

config DEBUG_OBJECTS
	bool "Debug object operations"
	depends on DEBUG_KERNEL
	help
	  If you say Y here, additional code will be inserted into the
	  kernel to track the life time of various objects and validate
	  the operations on those objects.

config DEBUG_OBJECTS_SELFTEST
	bool "Debug objects selftest"
	depends on DEBUG_OBJECTS
	help
	  This enables the selftest of the object debug code.

config DEBUG_OBJECTS_FREE
	bool "Debug objects in freed memory"
	depends on DEBUG_OBJECTS
	help
	  This enables checks whether a k/v free operation frees an area
	  which contains an object which has not been deactivated
	  properly. This can make kmalloc/kfree-intensive workloads
	  much slower.

config DEBUG_OBJECTS_TIMERS
	bool "Debug timer objects"
	depends on DEBUG_OBJECTS
	help
	  If you say Y here, additional code will be inserted into the
	  timer routines to track the life time of timer objects and
	  validate the timer operations.

config DEBUG_OBJECTS_WORK
	bool "Debug work objects"
	depends on DEBUG_OBJECTS
	help
	  If you say Y here, additional code will be inserted into the
	  work queue routines to track the life time of work objects and
	  validate the work operations.

config DEBUG_OBJECTS_RCU_HEAD
	bool "Debug RCU callbacks objects"
	depends on DEBUG_OBJECTS
	help
	  Enable this to turn on debugging of RCU list heads (call_rcu() usage).

config DEBUG_OBJECTS_PERCPU_COUNTER
	bool "Debug percpu counter objects"
	depends on DEBUG_OBJECTS
	help
	  If you say Y here, additional code will be inserted into the
	  percpu counter routines to track the life time of percpu counter
	  objects and validate the percpu counter operations.

config DEBUG_OBJECTS_ENABLE_DEFAULT
	int "debug_objects bootup default value (0-1)"
	range 0 1
	default "1"
	depends on DEBUG_OBJECTS
	help
	  Debug objects boot parameter default value

config DEBUG_SLAB
	bool "Debug slab memory allocations"
	depends on DEBUG_KERNEL && SLAB
	help
	  Say Y here to have the kernel do limited verification on memory
	  allocation as well as poisoning memory on free to catch use of freed
	  memory. This can make kmalloc/kfree-intensive workloads much slower.

config SLUB_DEBUG_ON
	bool "SLUB debugging on by default"
	depends on SLUB && SLUB_DEBUG
	default n
	help
	  Boot with debugging on by default. SLUB boots by default with
	  the runtime debug capabilities switched off. Enabling this is
	  equivalent to specifying the "slub_debug" parameter on boot.
	  There is no support for more fine grained debug control like
	  possible with slub_debug=xxx. SLUB debugging may be switched
	  off in a kernel built with CONFIG_SLUB_DEBUG_ON by specifying
	  "slub_debug=-".

config SLUB_STATS
	default n
	bool "Enable SLUB performance statistics"
	depends on SLUB && SYSFS
	help
	  SLUB statistics are useful to debug SLUBs allocation behavior in
	  order find ways to optimize the allocator. This should never be
	  enabled for production use since keeping statistics slows down
	  the allocator by a few percentage points. The slabinfo command
	  supports the determination of the most active slabs to figure
	  out which slabs are relevant to a particular load.
	  Try running: slabinfo -DA

config HAVE_DEBUG_KMEMLEAK
	bool

config DEBUG_KMEMLEAK
	bool "Kernel memory leak detector"
	depends on DEBUG_KERNEL && HAVE_DEBUG_KMEMLEAK
	select DEBUG_FS
	select STACKTRACE if STACKTRACE_SUPPORT
	select KALLSYMS
	select CRC32
	help
	  Say Y here if you want to enable the memory leak
	  detector. The memory allocation/freeing is traced in a way
	  similar to the Boehm's conservative garbage collector, the
	  difference being that the orphan objects are not freed but
	  only shown in /sys/kernel/debug/kmemleak. Enabling this
	  feature will introduce an overhead to memory
	  allocations. See Documentation/dev-tools/kmemleak.rst for more
	  details.

	  Enabling DEBUG_SLAB or SLUB_DEBUG may increase the chances
	  of finding leaks due to the slab objects poisoning.

	  In order to access the kmemleak file, debugfs needs to be
	  mounted (usually at /sys/kernel/debug).

config DEBUG_KMEMLEAK_MEM_POOL_SIZE
	int "Kmemleak memory pool size"
	depends on DEBUG_KMEMLEAK
	range 200 1000000
	default 16000
	help
	  Kmemleak must track all the memory allocations to avoid
	  reporting false positives. Since memory may be allocated or
	  freed before kmemleak is fully initialised, use a static pool
	  of metadata objects to track such callbacks. After kmemleak is
	  fully initialised, this memory pool acts as an emergency one
	  if slab allocations fail.

config DEBUG_KMEMLEAK_TEST
	tristate "Simple test for the kernel memory leak detector"
	depends on DEBUG_KMEMLEAK && m
	help
	  This option enables a module that explicitly leaks memory.

	  If unsure, say N.

config DEBUG_KMEMLEAK_DEFAULT_OFF
	bool "Default kmemleak to off"
	depends on DEBUG_KMEMLEAK
	help
	  Say Y here to disable kmemleak by default. It can then be enabled
	  on the command line via kmemleak=on.

config DEBUG_KMEMLEAK_AUTO_SCAN
	bool "Enable kmemleak auto scan thread on boot up"
	default y
	depends on DEBUG_KMEMLEAK
	help
	  Depending on the cpu, kmemleak scan may be cpu intensive and can
	  stall user tasks at times. This option enables/disables automatic
	  kmemleak scan at boot up.

	  Say N here to disable kmemleak auto scan thread to stop automatic
	  scanning. Disabling this option disables automatic reporting of
	  memory leaks.

	  If unsure, say Y.

config DEBUG_STACK_USAGE
	bool "Stack utilization instrumentation"
	depends on DEBUG_KERNEL && !IA64
	help
	  Enables the display of the minimum amount of free stack which each
	  task has ever had available in the sysrq-T and sysrq-P debug output.

	  This option will slow down process creation somewhat.

config SCHED_STACK_END_CHECK
	bool "Detect stack corruption on calls to schedule()"
	depends on DEBUG_KERNEL
	default n
	help
	  This option checks for a stack overrun on calls to schedule().
	  If the stack end location is found to be over written always panic as
	  the content of the corrupted region can no longer be trusted.
	  This is to ensure no erroneous behaviour occurs which could result in
	  data corruption or a sporadic crash at a later stage once the region
	  is examined. The runtime overhead introduced is minimal.

config DEBUG_VM
	bool "Debug VM"
	depends on DEBUG_KERNEL
	help
	  Enable this to turn on extended checks in the virtual-memory system
	  that may impact performance.

	  If unsure, say N.

config DEBUG_VM_VMACACHE
	bool "Debug VMA caching"
	depends on DEBUG_VM
	help
	  Enable this to turn on VMA caching debug information. Doing so
	  can cause significant overhead, so only enable it in non-production
	  environments.

	  If unsure, say N.

config DEBUG_VM_RB
	bool "Debug VM red-black trees"
	depends on DEBUG_VM
	help
	  Enable VM red-black tree debugging information and extra validations.

	  If unsure, say N.

config DEBUG_VM_PGFLAGS
	bool "Debug page-flags operations"
	depends on DEBUG_VM
	help
	  Enables extra validation on page flags operations.

	  If unsure, say N.

config ARCH_HAS_DEBUG_VIRTUAL
	bool

config DEBUG_VIRTUAL
	bool "Debug VM translations"
	depends on DEBUG_KERNEL && ARCH_HAS_DEBUG_VIRTUAL
	help
	  Enable some costly sanity checks in virtual to page code. This can
	  catch mistakes with virt_to_page() and friends.

	  If unsure, say N.

config DEBUG_NOMMU_REGIONS
	bool "Debug the global anon/private NOMMU mapping region tree"
	depends on DEBUG_KERNEL && !MMU
	help
	  This option causes the global tree of anonymous and private mapping
	  regions to be regularly checked for invalid topology.

config DEBUG_MEMORY_INIT
	bool "Debug memory initialisation" if EXPERT
	default !EXPERT
	help
	  Enable this for additional checks during memory initialisation.
	  The sanity checks verify aspects of the VM such as the memory model
	  and other information provided by the architecture. Verbose
	  information will be printed at KERN_DEBUG loglevel depending
	  on the mminit_loglevel= command-line option.

	  If unsure, say Y

config MEMORY_NOTIFIER_ERROR_INJECT
	tristate "Memory hotplug notifier error injection module"
	depends on MEMORY_HOTPLUG_SPARSE && NOTIFIER_ERROR_INJECTION
	help
	  This option provides the ability to inject artificial errors to
	  memory hotplug notifier chain callbacks.  It is controlled through
	  debugfs interface under /sys/kernel/debug/notifier-error-inject/memory

	  If the notifier call chain should be failed with some events
	  notified, write the error code to "actions/<notifier event>/error".

	  Example: Inject memory hotplug offline error (-12 == -ENOMEM)

	  # cd /sys/kernel/debug/notifier-error-inject/memory
	  # echo -12 > actions/MEM_GOING_OFFLINE/error
	  # echo offline > /sys/devices/system/memory/memoryXXX/state
	  bash: echo: write error: Cannot allocate memory

	  To compile this code as a module, choose M here: the module will
	  be called memory-notifier-error-inject.

	  If unsure, say N.

config DEBUG_PER_CPU_MAPS
	bool "Debug access to per_cpu maps"
	depends on DEBUG_KERNEL
	depends on SMP
	help
	  Say Y to verify that the per_cpu map being accessed has
	  been set up. This adds a fair amount of code to kernel memory
	  and decreases performance.

	  Say N if unsure.

config DEBUG_HIGHMEM
	bool "Highmem debugging"
	depends on DEBUG_KERNEL && HIGHMEM
	help
	  This option enables additional error checking for high memory
	  systems.  Disable for production systems.

config HAVE_DEBUG_STACKOVERFLOW
	bool

config DEBUG_STACKOVERFLOW
	bool "Check for stack overflows"
	depends on DEBUG_KERNEL && HAVE_DEBUG_STACKOVERFLOW
	---help---
	  Say Y here if you want to check for overflows of kernel, IRQ
	  and exception stacks (if your architecture uses them). This
	  option will show detailed messages if free stack space drops
	  below a certain limit.

	  These kinds of bugs usually occur when call-chains in the
	  kernel get too deep, especially when interrupts are
	  involved.

	  Use this in cases where you see apparently random memory
	  corruption, especially if it appears in 'struct thread_info'

	  If in doubt, say "N".

source "lib/Kconfig.kasan"

endmenu # "Memory Debugging"

config DEBUG_SHIRQ
	bool "Debug shared IRQ handlers"
	depends on DEBUG_KERNEL
	help
	  Enable this to generate a spurious interrupt as soon as a shared
	  interrupt handler is registered, and just before one is deregistered.
	  Drivers ought to be able to handle interrupts coming in at those
	  points; some don't and need to be caught.

menu "Debug Oops, Lockups and Hangs"

config PANIC_ON_OOPS
	bool "Panic on Oops"
	help
	  Say Y here to enable the kernel to panic when it oopses. This
	  has the same effect as setting oops=panic on the kernel command
	  line.

	  This feature is useful to ensure that the kernel does not do
	  anything erroneous after an oops which could result in data
	  corruption or other issues.

	  Say N if unsure.

config PANIC_ON_OOPS_VALUE
	int
	range 0 1
	default 0 if !PANIC_ON_OOPS
	default 1 if PANIC_ON_OOPS

config PANIC_TIMEOUT
	int "panic timeout"
	default 0
	help
	  Set the timeout value (in seconds) until a reboot occurs when the
	  the kernel panics. If n = 0, then we wait forever. A timeout
	  value n > 0 will wait n seconds before rebooting, while a timeout
	  value n < 0 will reboot immediately.

config LOCKUP_DETECTOR
	bool

config SOFTLOCKUP_DETECTOR
	bool "Detect Soft Lockups"
	depends on DEBUG_KERNEL && !S390
	select LOCKUP_DETECTOR
	help
	  Say Y here to enable the kernel to act as a watchdog to detect
	  soft lockups.

	  Softlockups are bugs that cause the kernel to loop in kernel
	  mode for more than 20 seconds, without giving other tasks a
	  chance to run.  The current stack trace is displayed upon
	  detection and the system will stay locked up.

config BOOTPARAM_SOFTLOCKUP_PANIC
	bool "Panic (Reboot) On Soft Lockups"
	depends on SOFTLOCKUP_DETECTOR
	help
	  Say Y here to enable the kernel to panic on "soft lockups",
	  which are bugs that cause the kernel to loop in kernel
	  mode for more than 20 seconds (configurable using the watchdog_thresh
	  sysctl), without giving other tasks a chance to run.

	  The panic can be used in combination with panic_timeout,
	  to cause the system to reboot automatically after a
	  lockup has been detected. This feature is useful for
	  high-availability systems that have uptime guarantees and
	  where a lockup must be resolved ASAP.

	  Say N if unsure.

config BOOTPARAM_SOFTLOCKUP_PANIC_VALUE
	int
	depends on SOFTLOCKUP_DETECTOR
	range 0 1
	default 0 if !BOOTPARAM_SOFTLOCKUP_PANIC
	default 1 if BOOTPARAM_SOFTLOCKUP_PANIC

config HARDLOCKUP_DETECTOR_PERF
	bool
	select SOFTLOCKUP_DETECTOR

#
# Enables a timestamp based low pass filter to compensate for perf based
# hard lockup detection which runs too fast due to turbo modes.
#
config HARDLOCKUP_CHECK_TIMESTAMP
	bool

#
# arch/ can define HAVE_HARDLOCKUP_DETECTOR_ARCH to provide their own hard
# lockup detector rather than the perf based detector.
#
config HARDLOCKUP_DETECTOR
	bool "Detect Hard Lockups"
	depends on DEBUG_KERNEL && !S390
	depends on HAVE_HARDLOCKUP_DETECTOR_PERF || HAVE_HARDLOCKUP_DETECTOR_ARCH
	select LOCKUP_DETECTOR
	select HARDLOCKUP_DETECTOR_PERF if HAVE_HARDLOCKUP_DETECTOR_PERF
	select HARDLOCKUP_DETECTOR_ARCH if HAVE_HARDLOCKUP_DETECTOR_ARCH
	help
	  Say Y here to enable the kernel to act as a watchdog to detect
	  hard lockups.

	  Hardlockups are bugs that cause the CPU to loop in kernel mode
	  for more than 10 seconds, without letting other interrupts have a
	  chance to run.  The current stack trace is displayed upon detection
	  and the system will stay locked up.

config BOOTPARAM_HARDLOCKUP_PANIC
	bool "Panic (Reboot) On Hard Lockups"
	depends on HARDLOCKUP_DETECTOR
	help
	  Say Y here to enable the kernel to panic on "hard lockups",
	  which are bugs that cause the kernel to loop in kernel
	  mode with interrupts disabled for more than 10 seconds (configurable
	  using the watchdog_thresh sysctl).

	  Say N if unsure.

config BOOTPARAM_HARDLOCKUP_PANIC_VALUE
	int
	depends on HARDLOCKUP_DETECTOR
	range 0 1
	default 0 if !BOOTPARAM_HARDLOCKUP_PANIC
	default 1 if BOOTPARAM_HARDLOCKUP_PANIC

config DETECT_HUNG_TASK
	bool "Detect Hung Tasks"
	depends on DEBUG_KERNEL
	default SOFTLOCKUP_DETECTOR
	help
	  Say Y here to enable the kernel to detect "hung tasks",
	  which are bugs that cause the task to be stuck in
	  uninterruptible "D" state indefinitely.

	  When a hung task is detected, the kernel will print the
	  current stack trace (which you should report), but the
	  task will stay in uninterruptible state. If lockdep is
	  enabled then all held locks will also be reported. This
	  feature has negligible overhead.

config DEFAULT_HUNG_TASK_TIMEOUT
	int "Default timeout for hung task detection (in seconds)"
	depends on DETECT_HUNG_TASK
	default 120
	help
	  This option controls the default timeout (in seconds) used
	  to determine when a task has become non-responsive and should
	  be considered hung.

	  It can be adjusted at runtime via the kernel.hung_task_timeout_secs
	  sysctl or by writing a value to
	  /proc/sys/kernel/hung_task_timeout_secs.

	  A timeout of 0 disables the check.  The default is two minutes.
	  Keeping the default should be fine in most cases.

config BOOTPARAM_HUNG_TASK_PANIC
	bool "Panic (Reboot) On Hung Tasks"
	depends on DETECT_HUNG_TASK
	help
	  Say Y here to enable the kernel to panic on "hung tasks",
	  which are bugs that cause the kernel to leave a task stuck
	  in uninterruptible "D" state.

	  The panic can be used in combination with panic_timeout,
	  to cause the system to reboot automatically after a
	  hung task has been detected. This feature is useful for
	  high-availability systems that have uptime guarantees and
	  where a hung tasks must be resolved ASAP.

	  Say N if unsure.

config BOOTPARAM_HUNG_TASK_PANIC_VALUE
	int
	depends on DETECT_HUNG_TASK
	range 0 1
	default 0 if !BOOTPARAM_HUNG_TASK_PANIC
	default 1 if BOOTPARAM_HUNG_TASK_PANIC

config WQ_WATCHDOG
	bool "Detect Workqueue Stalls"
	depends on DEBUG_KERNEL
	help
	  Say Y here to enable stall detection on workqueues.  If a
	  worker pool doesn't make forward progress on a pending work
	  item for over a given amount of time, 30s by default, a
	  warning message is printed along with dump of workqueue
	  state.  This can be configured through kernel parameter
	  "workqueue.watchdog_thresh" and its sysfs counterpart.

endmenu # "Debug lockups and hangs"

menu "Scheduler Debugging"

config SCHED_DEBUG
	bool "Collect scheduler debugging info"
	depends on DEBUG_KERNEL && PROC_FS
	default y
	help
	  If you say Y here, the /proc/sched_debug file will be provided
	  that can help debug the scheduler. The runtime overhead of this
	  option is minimal.

config SCHED_INFO
	bool
	default n

config SCHEDSTATS
	bool "Collect scheduler statistics"
	depends on DEBUG_KERNEL && PROC_FS
	select SCHED_INFO
	help
	  If you say Y here, additional code will be inserted into the
	  scheduler and related routines to collect statistics about
	  scheduler behavior and provide them in /proc/schedstat.  These
	  stats may be useful for both tuning and debugging the scheduler
	  If you aren't debugging the scheduler or trying to tune a specific
	  application, you can say N to avoid the very slight overhead
	  this adds.

endmenu

config DEBUG_TIMEKEEPING
	bool "Enable extra timekeeping sanity checking"
	help
	  This option will enable additional timekeeping sanity checks
	  which may be helpful when diagnosing issues where timekeeping
	  problems are suspected.

	  This may include checks in the timekeeping hotpaths, so this
	  option may have a (very small) performance impact to some
	  workloads.

	  If unsure, say N.

config DEBUG_PREEMPT
	bool "Debug preemptible kernel"
	depends on DEBUG_KERNEL && PREEMPT && TRACE_IRQFLAGS_SUPPORT
	default y
	help
	  If you say Y here then the kernel will use a debug variant of the
	  commonly used smp_processor_id() function and will print warnings
	  if kernel code uses it in a preemption-unsafe way. Also, the kernel
	  will detect preemption count underflows.

menu "Lock Debugging (spinlocks, mutexes, etc...)"

config LOCK_DEBUGGING_SUPPORT
	bool
	depends on TRACE_IRQFLAGS_SUPPORT && STACKTRACE_SUPPORT && LOCKDEP_SUPPORT
	default y

config PROVE_LOCKING
	bool "Lock debugging: prove locking correctness"
	depends on DEBUG_KERNEL && LOCK_DEBUGGING_SUPPORT
	select LOCKDEP
	select DEBUG_SPINLOCK
	select DEBUG_MUTEXES
	select DEBUG_RT_MUTEXES if RT_MUTEXES
	select DEBUG_RWSEMS
	select DEBUG_WW_MUTEX_SLOWPATH
	select DEBUG_LOCK_ALLOC
	select TRACE_IRQFLAGS
	default n
	help
	 This feature enables the kernel to prove that all locking
	 that occurs in the kernel runtime is mathematically
	 correct: that under no circumstance could an arbitrary (and
	 not yet triggered) combination of observed locking
	 sequences (on an arbitrary number of CPUs, running an
	 arbitrary number of tasks and interrupt contexts) cause a
	 deadlock.

	 In short, this feature enables the kernel to report locking
	 related deadlocks before they actually occur.

	 The proof does not depend on how hard and complex a
	 deadlock scenario would be to trigger: how many
	 participant CPUs, tasks and irq-contexts would be needed
	 for it to trigger. The proof also does not depend on
	 timing: if a race and a resulting deadlock is possible
	 theoretically (no matter how unlikely the race scenario
	 is), it will be proven so and will immediately be
	 reported by the kernel (once the event is observed that
	 makes the deadlock theoretically possible).

	 If a deadlock is impossible (i.e. the locking rules, as
	 observed by the kernel, are mathematically correct), the
	 kernel reports nothing.

	 NOTE: this feature can also be enabled for rwlocks, mutexes
	 and rwsems - in which case all dependencies between these
	 different locking variants are observed and mapped too, and
	 the proof of observed correctness is also maintained for an
	 arbitrary combination of these separate locking variants.

	 For more details, see Documentation/locking/lockdep-design.rst.

config LOCK_STAT
	bool "Lock usage statistics"
	depends on DEBUG_KERNEL && LOCK_DEBUGGING_SUPPORT
	select LOCKDEP
	select DEBUG_SPINLOCK
	select DEBUG_MUTEXES
	select DEBUG_RT_MUTEXES if RT_MUTEXES
	select DEBUG_LOCK_ALLOC
	default n
	help
	 This feature enables tracking lock contention points

	 For more details, see Documentation/locking/lockstat.rst

	 This also enables lock events required by "perf lock",
	 subcommand of perf.
	 If you want to use "perf lock", you also need to turn on
	 CONFIG_EVENT_TRACING.

	 CONFIG_LOCK_STAT defines "contended" and "acquired" lock events.
	 (CONFIG_LOCKDEP defines "acquire" and "release" events.)

config DEBUG_RT_MUTEXES
	bool "RT Mutex debugging, deadlock detection"
	depends on DEBUG_KERNEL && RT_MUTEXES
	help
	 This allows rt mutex semantics violations and rt mutex related
	 deadlocks (lockups) to be detected and reported automatically.

config DEBUG_SPINLOCK
	bool "Spinlock and rw-lock debugging: basic checks"
	depends on DEBUG_KERNEL
	select UNINLINE_SPIN_UNLOCK
	help
	  Say Y here and build SMP to catch missing spinlock initialization
	  and certain other kinds of spinlock errors commonly made.  This is
	  best used in conjunction with the NMI watchdog so that spinlock
	  deadlocks are also debuggable.

config DEBUG_MUTEXES
	bool "Mutex debugging: basic checks"
	depends on DEBUG_KERNEL
	help
	 This feature allows mutex semantics violations to be detected and
	 reported.

config DEBUG_WW_MUTEX_SLOWPATH
	bool "Wait/wound mutex debugging: Slowpath testing"
	depends on DEBUG_KERNEL && LOCK_DEBUGGING_SUPPORT
	select DEBUG_LOCK_ALLOC
	select DEBUG_SPINLOCK
	select DEBUG_MUTEXES
	help
	 This feature enables slowpath testing for w/w mutex users by
	 injecting additional -EDEADLK wound/backoff cases. Together with
	 the full mutex checks enabled with (CONFIG_PROVE_LOCKING) this
	 will test all possible w/w mutex interface abuse with the
	 exception of simply not acquiring all the required locks.
	 Note that this feature can introduce significant overhead, so
	 it really should not be enabled in a production or distro kernel,
	 even a debug kernel.  If you are a driver writer, enable it.  If
	 you are a distro, do not.

config DEBUG_RWSEMS
	bool "RW Semaphore debugging: basic checks"
	depends on DEBUG_KERNEL
	help
	  This debugging feature allows mismatched rw semaphore locks
	  and unlocks to be detected and reported.

config DEBUG_LOCK_ALLOC
	bool "Lock debugging: detect incorrect freeing of live locks"
	depends on DEBUG_KERNEL && LOCK_DEBUGGING_SUPPORT
	select DEBUG_SPINLOCK
	select DEBUG_MUTEXES
	select DEBUG_RT_MUTEXES if RT_MUTEXES
	select LOCKDEP
	help
	 This feature will check whether any held lock (spinlock, rwlock,
	 mutex or rwsem) is incorrectly freed by the kernel, via any of the
	 memory-freeing routines (kfree(), kmem_cache_free(), free_pages(),
	 vfree(), etc.), whether a live lock is incorrectly reinitialized via
	 spin_lock_init()/mutex_init()/etc., or whether there is any lock
	 held during task exit.

config LOCKDEP
	bool
	depends on DEBUG_KERNEL && LOCK_DEBUGGING_SUPPORT
	select STACKTRACE
	select FRAME_POINTER if !MIPS && !PPC && !ARM && !S390 && !MICROBLAZE && !ARC && !X86
	select KALLSYMS
	select KALLSYMS_ALL

config LOCKDEP_SMALL
	bool

config DEBUG_LOCKDEP
	bool "Lock dependency engine debugging"
	depends on DEBUG_KERNEL && LOCKDEP
	help
	  If you say Y here, the lock dependency engine will do
	  additional runtime checks to debug itself, at the price
	  of more runtime overhead.

config DEBUG_ATOMIC_SLEEP
	bool "Sleep inside atomic section checking"
	select PREEMPT_COUNT
	depends on DEBUG_KERNEL
	depends on !ARCH_NO_PREEMPT
	help
	  If you say Y here, various routines which may sleep will become very
	  noisy if they are called inside atomic sections: when a spinlock is
	  held, inside an rcu read side critical section, inside preempt disabled
	  sections, inside an interrupt, etc...

config DEBUG_LOCKING_API_SELFTESTS
	bool "Locking API boot-time self-tests"
	depends on DEBUG_KERNEL
	help
	  Say Y here if you want the kernel to run a short self-test during
	  bootup. The self-test checks whether common types of locking bugs
	  are detected by debugging mechanisms or not. (if you disable
	  lock debugging then those bugs wont be detected of course.)
	  The following locking APIs are covered: spinlocks, rwlocks,
	  mutexes and rwsems.

config LOCK_TORTURE_TEST
	tristate "torture tests for locking"
	depends on DEBUG_KERNEL
	select TORTURE_TEST
	help
	  This option provides a kernel module that runs torture tests
	  on kernel locking primitives.  The kernel module may be built
	  after the fact on the running kernel to be tested, if desired.

	  Say Y here if you want kernel locking-primitive torture tests
	  to be built into the kernel.
	  Say M if you want these torture tests to build as a module.
	  Say N if you are unsure.

config WW_MUTEX_SELFTEST
	tristate "Wait/wound mutex selftests"
	help
	  This option provides a kernel module that runs tests on the
	  on the struct ww_mutex locking API.

	  It is recommended to enable DEBUG_WW_MUTEX_SLOWPATH in conjunction
	  with this test harness.

	  Say M if you want these self tests to build as a module.
	  Say N if you are unsure.

endmenu # lock debugging

config TRACE_IRQFLAGS
	bool
	help
	  Enables hooks to interrupt enabling and disabling for
	  either tracing or lock debugging.

config STACKTRACE
	bool "Stack backtrace support"
	depends on STACKTRACE_SUPPORT
	help
	  This option causes the kernel to create a /proc/pid/stack for
	  every process, showing its current stack trace.
	  It is also used by various kernel debugging features that require
	  stack trace generation.

config WARN_ALL_UNSEEDED_RANDOM
	bool "Warn for all uses of unseeded randomness"
	default n
	help
	  Some parts of the kernel contain bugs relating to their use of
	  cryptographically secure random numbers before it's actually possible
	  to generate those numbers securely. This setting ensures that these
	  flaws don't go unnoticed, by enabling a message, should this ever
	  occur. This will allow people with obscure setups to know when things
	  are going wrong, so that they might contact developers about fixing
	  it.

	  Unfortunately, on some models of some architectures getting
	  a fully seeded CRNG is extremely difficult, and so this can
	  result in dmesg getting spammed for a surprisingly long
	  time.  This is really bad from a security perspective, and
	  so architecture maintainers really need to do what they can
	  to get the CRNG seeded sooner after the system is booted.
	  However, since users cannot do anything actionable to
	  address this, by default the kernel will issue only a single
	  warning for the first use of unseeded randomness.

	  Say Y here if you want to receive warnings for all uses of
	  unseeded randomness.  This will be of use primarily for
	  those developers interested in improving the security of
	  Linux kernels running on their architecture (or
	  subarchitecture).

config DEBUG_KOBJECT
	bool "kobject debugging"
	depends on DEBUG_KERNEL
	help
	  If you say Y here, some extra kobject debugging messages will be sent
	  to the syslog.

config DEBUG_KOBJECT_RELEASE
	bool "kobject release debugging"
	depends on DEBUG_OBJECTS_TIMERS
	help
	  kobjects are reference counted objects.  This means that their
	  last reference count put is not predictable, and the kobject can
	  live on past the point at which a driver decides to drop it's
	  initial reference to the kobject gained on allocation.  An
	  example of this would be a struct device which has just been
	  unregistered.

	  However, some buggy drivers assume that after such an operation,
	  the memory backing the kobject can be immediately freed.  This
	  goes completely against the principles of a refcounted object.

	  If you say Y here, the kernel will delay the release of kobjects
	  on the last reference count to improve the visibility of this
	  kind of kobject release bug.

config HAVE_DEBUG_BUGVERBOSE
	bool

menu "Debug kernel data structures"

config DEBUG_LIST
	bool "Debug linked list manipulation"
	depends on DEBUG_KERNEL || BUG_ON_DATA_CORRUPTION
	help
	  Enable this to turn on extended checks in the linked-list
	  walking routines.

	  If unsure, say N.

config DEBUG_PLIST
	bool "Debug priority linked list manipulation"
	depends on DEBUG_KERNEL
	help
	  Enable this to turn on extended checks in the priority-ordered
	  linked-list (plist) walking routines.  This checks the entire
	  list multiple times during each manipulation.

	  If unsure, say N.

config DEBUG_SG
	bool "Debug SG table operations"
	depends on DEBUG_KERNEL
	help
	  Enable this to turn on checks on scatter-gather tables. This can
	  help find problems with drivers that do not properly initialize
	  their sg tables.

	  If unsure, say N.

config DEBUG_NOTIFIERS
	bool "Debug notifier call chains"
	depends on DEBUG_KERNEL
	help
	  Enable this to turn on sanity checking for notifier call chains.
	  This is most useful for kernel developers to make sure that
	  modules properly unregister themselves from notifier chains.
	  This is a relatively cheap check but if you care about maximum
	  performance, say N.

config BUG_ON_DATA_CORRUPTION
	bool "Trigger a BUG when data corruption is detected"
	select DEBUG_LIST
	help
	  Select this option if the kernel should BUG when it encounters
	  data corruption in kernel memory structures when they get checked
	  for validity.

	  If unsure, say N.

endmenu

config DEBUG_CREDENTIALS
	bool "Debug credential management"
	depends on DEBUG_KERNEL
	help
	  Enable this to turn on some debug checking for credential
	  management.  The additional code keeps track of the number of
	  pointers from task_structs to any given cred struct, and checks to
	  see that this number never exceeds the usage count of the cred
	  struct.

	  Furthermore, if SELinux is enabled, this also checks that the
	  security pointer in the cred struct is never seen to be invalid.

	  If unsure, say N.

source "kernel/rcu/Kconfig.debug"

config DEBUG_WQ_FORCE_RR_CPU
	bool "Force round-robin CPU selection for unbound work items"
	depends on DEBUG_KERNEL
	default n
	help
	  Workqueue used to implicitly guarantee that work items queued
	  without explicit CPU specified are put on the local CPU.  This
	  guarantee is no longer true and while local CPU is still
	  preferred work items may be put on foreign CPUs.  Kernel
	  parameter "workqueue.debug_force_rr_cpu" is added to force
	  round-robin CPU selection to flush out usages which depend on the
	  now broken guarantee.  This config option enables the debug
	  feature by default.  When enabled, memory and cache locality will
	  be impacted.

config DEBUG_BLOCK_EXT_DEVT
	bool "Force extended block device numbers and spread them"
	depends on DEBUG_KERNEL
	depends on BLOCK
	default n
	help
	  BIG FAT WARNING: ENABLING THIS OPTION MIGHT BREAK BOOTING ON
	  SOME DISTRIBUTIONS.  DO NOT ENABLE THIS UNLESS YOU KNOW WHAT
	  YOU ARE DOING.  Distros, please enable this and fix whatever
	  is broken.

	  Conventionally, block device numbers are allocated from
	  predetermined contiguous area.  However, extended block area
	  may introduce non-contiguous block device numbers.  This
	  option forces most block device numbers to be allocated from
	  the extended space and spreads them to discover kernel or
	  userland code paths which assume predetermined contiguous
	  device number allocation.

	  Note that turning on this debug option shuffles all the
	  device numbers for all IDE and SCSI devices including libata
	  ones, so root partition specified using device number
	  directly (via rdev or root=MAJ:MIN) won't work anymore.
	  Textual device names (root=/dev/sdXn) will continue to work.

	  Say N if you are unsure.

config CPU_HOTPLUG_STATE_CONTROL
	bool "Enable CPU hotplug state control"
	depends on DEBUG_KERNEL
	depends on HOTPLUG_CPU
	default n
	help
	  Allows to write steps between "offline" and "online" to the CPUs
	  sysfs target file so states can be stepped granular. This is a debug
	  option for now as the hotplug machinery cannot be stopped and
	  restarted at arbitrary points yet.

	  Say N if your are unsure.

config LATENCYTOP
	bool "Latency measuring infrastructure"
	depends on DEBUG_KERNEL
	depends on STACKTRACE_SUPPORT
	depends on PROC_FS
	select FRAME_POINTER if !MIPS && !PPC && !S390 && !MICROBLAZE && !ARM && !ARC && !X86
	select KALLSYMS
	select KALLSYMS_ALL
	select STACKTRACE
	select SCHEDSTATS
	select SCHED_DEBUG
	help
	  Enable this option if you want to use the LatencyTOP tool
	  to find out which userspace is blocking on what kernel operations.

source "kernel/trace/Kconfig"

config PROVIDE_OHCI1394_DMA_INIT
	bool "Remote debugging over FireWire early on boot"
	depends on PCI && X86
	help
	  If you want to debug problems which hang or crash the kernel early
	  on boot and the crashing machine has a FireWire port, you can use
	  this feature to remotely access the memory of the crashed machine
	  over FireWire. This employs remote DMA as part of the OHCI1394
	  specification which is now the standard for FireWire controllers.

	  With remote DMA, you can monitor the printk buffer remotely using
	  firescope and access all memory below 4GB using fireproxy from gdb.
	  Even controlling a kernel debugger is possible using remote DMA.

	  Usage:

	  If ohci1394_dma=early is used as boot parameter, it will initialize
	  all OHCI1394 controllers which are found in the PCI config space.

	  As all changes to the FireWire bus such as enabling and disabling
	  devices cause a bus reset and thereby disable remote DMA for all
	  devices, be sure to have the cable plugged and FireWire enabled on
	  the debugging host before booting the debug target for debugging.

	  This code (~1k) is freed after boot. By then, the firewire stack
	  in charge of the OHCI-1394 controllers should be used instead.

	  See Documentation/debugging-via-ohci1394.txt for more information.

source "samples/Kconfig"

config ARCH_HAS_DEVMEM_IS_ALLOWED
	bool

config STRICT_DEVMEM
	bool "Filter access to /dev/mem"
	depends on MMU && DEVMEM
	depends on ARCH_HAS_DEVMEM_IS_ALLOWED
	default y if PPC || X86 || ARM64
	help
	  If this option is disabled, you allow userspace (root) access to all
	  of memory, including kernel and userspace memory. Accidental
	  access to this is obviously disastrous, but specific access can
	  be used by people debugging the kernel. Note that with PAT support
	  enabled, even in this case there are restrictions on /dev/mem
	  use due to the cache aliasing requirements.

	  If this option is switched on, and IO_STRICT_DEVMEM=n, the /dev/mem
	  file only allows userspace access to PCI space and the BIOS code and
	  data regions.  This is sufficient for dosemu and X and all common
	  users of /dev/mem.

	  If in doubt, say Y.

config IO_STRICT_DEVMEM
	bool "Filter I/O access to /dev/mem"
	depends on STRICT_DEVMEM
	help
	  If this option is disabled, you allow userspace (root) access to all
	  io-memory regardless of whether a driver is actively using that
	  range.  Accidental access to this is obviously disastrous, but
	  specific access can be used by people debugging kernel drivers.

	  If this option is switched on, the /dev/mem file only allows
	  userspace access to *idle* io-memory ranges (see /proc/iomem) This
	  may break traditional users of /dev/mem (dosemu, legacy X, etc...)
	  if the driver using a given range cannot be disabled.

	  If in doubt, say Y.

menu "$(SRCARCH) Debugging"

source "arch/$(SRCARCH)/Kconfig.debug"

endmenu

menu "Kernel Testing and Coverage"

source "lib/kunit/Kconfig"

config NOTIFIER_ERROR_INJECTION
	tristate "Notifier error injection"
	depends on DEBUG_KERNEL
	select DEBUG_FS
	help
	  This option provides the ability to inject artificial errors to
	  specified notifier chain callbacks. It is useful to test the error
	  handling of notifier call chain failures.

	  Say N if unsure.

config PM_NOTIFIER_ERROR_INJECT
	tristate "PM notifier error injection module"
	depends on PM && NOTIFIER_ERROR_INJECTION
	default m if PM_DEBUG
	help
	  This option provides the ability to inject artificial errors to
	  PM notifier chain callbacks.  It is controlled through debugfs
	  interface /sys/kernel/debug/notifier-error-inject/pm

	  If the notifier call chain should be failed with some events
	  notified, write the error code to "actions/<notifier event>/error".

	  Example: Inject PM suspend error (-12 = -ENOMEM)

	  # cd /sys/kernel/debug/notifier-error-inject/pm/
	  # echo -12 > actions/PM_SUSPEND_PREPARE/error
	  # echo mem > /sys/power/state
	  bash: echo: write error: Cannot allocate memory

	  To compile this code as a module, choose M here: the module will
	  be called pm-notifier-error-inject.

	  If unsure, say N.

config OF_RECONFIG_NOTIFIER_ERROR_INJECT
	tristate "OF reconfig notifier error injection module"
	depends on OF_DYNAMIC && NOTIFIER_ERROR_INJECTION
	help
	  This option provides the ability to inject artificial errors to
	  OF reconfig notifier chain callbacks.  It is controlled
	  through debugfs interface under
	  /sys/kernel/debug/notifier-error-inject/OF-reconfig/

	  If the notifier call chain should be failed with some events
	  notified, write the error code to "actions/<notifier event>/error".

	  To compile this code as a module, choose M here: the module will
	  be called of-reconfig-notifier-error-inject.

	  If unsure, say N.

config NETDEV_NOTIFIER_ERROR_INJECT
	tristate "Netdev notifier error injection module"
	depends on NET && NOTIFIER_ERROR_INJECTION
	help
	  This option provides the ability to inject artificial errors to
	  netdevice notifier chain callbacks.  It is controlled through debugfs
	  interface /sys/kernel/debug/notifier-error-inject/netdev

	  If the notifier call chain should be failed with some events
	  notified, write the error code to "actions/<notifier event>/error".

	  Example: Inject netdevice mtu change error (-22 = -EINVAL)

	  # cd /sys/kernel/debug/notifier-error-inject/netdev
	  # echo -22 > actions/NETDEV_CHANGEMTU/error
	  # ip link set eth0 mtu 1024
	  RTNETLINK answers: Invalid argument

	  To compile this code as a module, choose M here: the module will
	  be called netdev-notifier-error-inject.

	  If unsure, say N.

config FUNCTION_ERROR_INJECTION
	def_bool y
	depends on HAVE_FUNCTION_ERROR_INJECTION && KPROBES

config FAULT_INJECTION
	bool "Fault-injection framework"
	depends on DEBUG_KERNEL
	help
	  Provide fault-injection framework.
	  For more details, see Documentation/fault-injection/.

config FAILSLAB
	bool "Fault-injection capability for kmalloc"
	depends on FAULT_INJECTION
	depends on SLAB || SLUB
	help
	  Provide fault-injection capability for kmalloc.

config FAIL_PAGE_ALLOC
	bool "Fault-injection capabilitiy for alloc_pages()"
	depends on FAULT_INJECTION
	help
	  Provide fault-injection capability for alloc_pages().

config FAIL_MAKE_REQUEST
	bool "Fault-injection capability for disk IO"
	depends on FAULT_INJECTION && BLOCK
	help
	  Provide fault-injection capability for disk IO.

config FAIL_IO_TIMEOUT
	bool "Fault-injection capability for faking disk interrupts"
	depends on FAULT_INJECTION && BLOCK
	help
	  Provide fault-injection capability on end IO handling. This
	  will make the block layer "forget" an interrupt as configured,
	  thus exercising the error handling.

	  Only works with drivers that use the generic timeout handling,
	  for others it wont do anything.

config FAIL_FUTEX
	bool "Fault-injection capability for futexes"
	select DEBUG_FS
	depends on FAULT_INJECTION && FUTEX
	help
	  Provide fault-injection capability for futexes.

config FAULT_INJECTION_DEBUG_FS
	bool "Debugfs entries for fault-injection capabilities"
	depends on FAULT_INJECTION && SYSFS && DEBUG_FS
	help
	  Enable configuration of fault-injection capabilities via debugfs.

config FAIL_FUNCTION
	bool "Fault-injection capability for functions"
	depends on FAULT_INJECTION_DEBUG_FS && FUNCTION_ERROR_INJECTION
	help
	  Provide function-based fault-injection capability.
	  This will allow you to override a specific function with a return
	  with given return value. As a result, function caller will see
	  an error value and have to handle it. This is useful to test the
	  error handling in various subsystems.

config FAIL_MMC_REQUEST
	bool "Fault-injection capability for MMC IO"
	depends on FAULT_INJECTION_DEBUG_FS && MMC
	help
	  Provide fault-injection capability for MMC IO.
	  This will make the mmc core return data errors. This is
	  useful to test the error handling in the mmc block device
	  and to test how the mmc host driver handles retries from
	  the block device.

config FAULT_INJECTION_STACKTRACE_FILTER
	bool "stacktrace filter for fault-injection capabilities"
	depends on FAULT_INJECTION_DEBUG_FS && STACKTRACE_SUPPORT
	depends on !X86_64
	select STACKTRACE
	select FRAME_POINTER if !MIPS && !PPC && !S390 && !MICROBLAZE && !ARM && !ARC && !X86
	help
	  Provide stacktrace filter for fault-injection capabilities

config ARCH_HAS_KCOV
	bool
	help
	  An architecture should select this when it can successfully
	  build and run with CONFIG_KCOV. This typically requires
	  disabling instrumentation for some early boot code.

config CC_HAS_SANCOV_TRACE_PC
	def_bool $(cc-option,-fsanitize-coverage=trace-pc)


config KCOV
	bool "Code coverage for fuzzing"
	depends on ARCH_HAS_KCOV
	depends on CC_HAS_SANCOV_TRACE_PC || GCC_PLUGINS
	select DEBUG_FS
	select GCC_PLUGIN_SANCOV if !CC_HAS_SANCOV_TRACE_PC
	help
	  KCOV exposes kernel code coverage information in a form suitable
	  for coverage-guided fuzzing (randomized testing).

	  If RANDOMIZE_BASE is enabled, PC values will not be stable across
	  different machines and across reboots. If you need stable PC values,
	  disable RANDOMIZE_BASE.

	  For more details, see Documentation/dev-tools/kcov.rst.

config KCOV_ENABLE_COMPARISONS
	bool "Enable comparison operands collection by KCOV"
	depends on KCOV
	depends on $(cc-option,-fsanitize-coverage=trace-cmp)
	help
	  KCOV also exposes operands of every comparison in the instrumented
	  code along with operand sizes and PCs of the comparison instructions.
	  These operands can be used by fuzzing engines to improve the quality
	  of fuzzing coverage.

config KCOV_INSTRUMENT_ALL
	bool "Instrument all code by default"
	depends on KCOV
	default y
	help
	  If you are doing generic system call fuzzing (like e.g. syzkaller),
	  then you will want to instrument the whole kernel and you should
	  say y here. If you are doing more targeted fuzzing (like e.g.
	  filesystem fuzzing with AFL) then you will want to enable coverage
	  for more specific subsets of files, and should say n here.

menuconfig RUNTIME_TESTING_MENU
	bool "Runtime Testing"
	def_bool y

if RUNTIME_TESTING_MENU

config LKDTM
	tristate "Linux Kernel Dump Test Tool Module"
	depends on DEBUG_FS
	help
	This module enables testing of the different dumping mechanisms by
	inducing system failures at predefined crash points.
	If you don't need it: say N
	Choose M here to compile this code as a module. The module will be
	called lkdtm.

	Documentation on how to use the module can be found in
	Documentation/fault-injection/provoke-crashes.rst

config TEST_LIST_SORT
	tristate "Linked list sorting test"
	depends on DEBUG_KERNEL || m
	help
	  Enable this to turn on 'list_sort()' function test. This test is
	  executed only once during system boot (so affects only boot time),
	  or at module load time.

	  If unsure, say N.

config TEST_SORT
	tristate "Array-based sort test"
	depends on DEBUG_KERNEL || m
	help
	  This option enables the self-test function of 'sort()' at boot,
	  or at module load time.

	  If unsure, say N.

config KPROBES_SANITY_TEST
	bool "Kprobes sanity tests"
	depends on DEBUG_KERNEL
	depends on KPROBES
	help
	  This option provides for testing basic kprobes functionality on
	  boot. Samples of kprobe and kretprobe are inserted and
	  verified for functionality.

	  Say N if you are unsure.

config BACKTRACE_SELF_TEST
	tristate "Self test for the backtrace code"
	depends on DEBUG_KERNEL
	help
	  This option provides a kernel module that can be used to test
	  the kernel stack backtrace code. This option is not useful
	  for distributions or general kernels, but only for kernel
	  developers working on architecture code.

	  Note that if you want to also test saved backtraces, you will
	  have to enable STACKTRACE as well.

	  Say N if you are unsure.

config RBTREE_TEST
	tristate "Red-Black tree test"
	depends on DEBUG_KERNEL
	help
	  A benchmark measuring the performance of the rbtree library.
	  Also includes rbtree invariant checks.

config REED_SOLOMON_TEST
	tristate "Reed-Solomon library test"
	depends on DEBUG_KERNEL || m
	select REED_SOLOMON
	select REED_SOLOMON_ENC16
	select REED_SOLOMON_DEC16
	help
	  This option enables the self-test function of rslib at boot,
	  or at module load time.

	  If unsure, say N.

config INTERVAL_TREE_TEST
	tristate "Interval tree test"
	depends on DEBUG_KERNEL
	select INTERVAL_TREE
	help
	  A benchmark measuring the performance of the interval tree library

config PERCPU_TEST
	tristate "Per cpu operations test"
	depends on m && DEBUG_KERNEL
	help
	  Enable this option to build test module which validates per-cpu
	  operations.

	  If unsure, say N.

config ATOMIC64_SELFTEST
	tristate "Perform an atomic64_t self-test"
	help
	  Enable this option to test the atomic64_t functions at boot or
	  at module load time.

	  If unsure, say N.

config ASYNC_RAID6_TEST
	tristate "Self test for hardware accelerated raid6 recovery"
	depends on ASYNC_RAID6_RECOV
	select ASYNC_MEMCPY
	---help---
	  This is a one-shot self test that permutes through the
	  recovery of all the possible two disk failure scenarios for a
	  N-disk array.  Recovery is performed with the asynchronous
	  raid6 recovery routines, and will optionally use an offload
	  engine if one is available.

	  If unsure, say N.

config TEST_HEXDUMP
	tristate "Test functions located in the hexdump module at runtime"

config TEST_STRING_HELPERS
	tristate "Test functions located in the string_helpers module at runtime"

config TEST_STRSCPY
	tristate "Test strscpy*() family of functions at runtime"

config TEST_KSTRTOX
	tristate "Test kstrto*() family of functions at runtime"

config TEST_PRINTF
	tristate "Test printf() family of functions at runtime"

config TEST_BITMAP
	tristate "Test bitmap_*() family of functions at runtime"
	help
	  Enable this option to test the bitmap functions at boot.

	  If unsure, say N.

config TEST_BITFIELD
	tristate "Test bitfield functions at runtime"
	help
	  Enable this option to test the bitfield functions at boot.

	  If unsure, say N.

config TEST_UUID
	tristate "Test functions located in the uuid module at runtime"

config TEST_XARRAY
	tristate "Test the XArray code at runtime"

config TEST_OVERFLOW
	tristate "Test check_*_overflow() functions at runtime"

config TEST_RHASHTABLE
	tristate "Perform selftest on resizable hash table"
	help
	  Enable this option to test the rhashtable functions at boot.

	  If unsure, say N.

config TEST_HASH
	tristate "Perform selftest on hash functions"
	help
	  Enable this option to test the kernel's integer (<linux/hash.h>),
	  string (<linux/stringhash.h>), and siphash (<linux/siphash.h>)
	  hash functions on boot (or module load).

	  This is intended to help people writing architecture-specific
	  optimized versions.  If unsure, say N.

config TEST_IDA
	tristate "Perform selftest on IDA functions"

config TEST_PARMAN
	tristate "Perform selftest on priority array manager"
	depends on PARMAN
	help
	  Enable this option to test priority array manager on boot
	  (or module load).

	  If unsure, say N.

config TEST_IRQ_TIMINGS
	bool "IRQ timings selftest"
	depends on IRQ_TIMINGS
	help
	  Enable this option to test the irq timings code on boot.

	  If unsure, say N.

config TEST_LKM
	tristate "Test module loading with 'hello world' module"
	depends on m
	help
	  This builds the "test_module" module that emits "Hello, world"
	  on printk when loaded. It is designed to be used for basic
	  evaluation of the module loading subsystem (for example when
	  validating module verification). It lacks any extra dependencies,
	  and will not normally be loaded by the system unless explicitly
	  requested by name.

	  If unsure, say N.

config TEST_VMALLOC
	tristate "Test module for stress/performance analysis of vmalloc allocator"
	default n
       depends on MMU
	depends on m
	help
	  This builds the "test_vmalloc" module that should be used for
	  stress and performance analysis. So, any new change for vmalloc
	  subsystem can be evaluated from performance and stability point
	  of view.

	  If unsure, say N.

config TEST_USER_COPY
	tristate "Test user/kernel boundary protections"
	depends on m
	help
	  This builds the "test_user_copy" module that runs sanity checks
	  on the copy_to/from_user infrastructure, making sure basic
	  user/kernel boundary testing is working. If it fails to load,
	  a regression has been detected in the user/kernel memory boundary
	  protections.

	  If unsure, say N.

config TEST_BPF
	tristate "Test BPF filter functionality"
	depends on m && NET
	help
	  This builds the "test_bpf" module that runs various test vectors
	  against the BPF interpreter or BPF JIT compiler depending on the
	  current setting. This is in particular useful for BPF JIT compiler
	  development, but also to run regression tests against changes in
	  the interpreter code. It also enables test stubs for eBPF maps and
	  verifier used by user space verifier testsuite.

	  If unsure, say N.

config TEST_BLACKHOLE_DEV
	tristate "Test blackhole netdev functionality"
	depends on m && NET
	help
	  This builds the "test_blackhole_dev" module that validates the
	  data path through this blackhole netdev.

	  If unsure, say N.

config FIND_BIT_BENCHMARK
	tristate "Test find_bit functions"
	help
	  This builds the "test_find_bit" module that measure find_*_bit()
	  functions performance.

	  If unsure, say N.

config TEST_FIRMWARE
	tristate "Test firmware loading via userspace interface"
	depends on FW_LOADER
	help
	  This builds the "test_firmware" module that creates a userspace
	  interface for testing firmware loading. This can be used to
	  control the triggering of firmware loading without needing an
	  actual firmware-using device. The contents can be rechecked by
	  userspace.

	  If unsure, say N.

config TEST_SYSCTL
	tristate "sysctl test driver"
	depends on PROC_SYSCTL
	help
	  This builds the "test_sysctl" module. This driver enables to test the
	  proc sysctl interfaces available to drivers safely without affecting
	  production knobs which might alter system functionality.

	  If unsure, say N.

config SYSCTL_KUNIT_TEST
	bool "KUnit test for sysctl"
	depends on KUNIT
	help
	  This builds the proc sysctl unit test, which runs on boot.
	  Tests the API contract and implementation correctness of sysctl.
	  For more information on KUnit and unit tests in general please refer
	  to the KUnit documentation in Documentation/dev-tools/kunit/.

	  If unsure, say N.

config LIST_KUNIT_TEST
	bool "KUnit Test for Kernel Linked-list structures"
	depends on KUNIT
	help
	  This builds the linked list KUnit test suite.
	  It tests that the API and basic functionality of the list_head type
	  and associated macros.

	  KUnit tests run during boot and output the results to the debug log
	  in TAP format (http://testanything.org/). Only useful for kernel devs
	  running the KUnit test harness, and not intended for inclusion into a
	  production build.

	  For more information on KUnit and unit tests in general please refer
	  to the KUnit documentation in Documentation/dev-tools/kunit/.

	  If unsure, say N.

config TEST_UDELAY
	tristate "udelay test driver"
	help
	  This builds the "udelay_test" module that helps to make sure
	  that udelay() is working properly.

	  If unsure, say N.

config TEST_STATIC_KEYS
	tristate "Test static keys"
	depends on m
	help
	  Test the static key interfaces.

	  If unsure, say N.

config TEST_KMOD
	tristate "kmod stress tester"
	depends on m
	depends on NETDEVICES && NET_CORE && INET # for TUN
	depends on BLOCK
	select TEST_LKM
	select XFS_FS
	select TUN
	select BTRFS_FS
	help
	  Test the kernel's module loading mechanism: kmod. kmod implements
	  support to load modules using the Linux kernel's usermode helper.
	  This test provides a series of tests against kmod.

	  Although technically you can either build test_kmod as a module or
	  into the kernel we disallow building it into the kernel since
	  it stress tests request_module() and this will very likely cause
	  some issues by taking over precious threads available from other
	  module load requests, ultimately this could be fatal.

	  To run tests run:

	  tools/testing/selftests/kmod/kmod.sh --help

	  If unsure, say N.

config TEST_DEBUG_VIRTUAL
	tristate "Test CONFIG_DEBUG_VIRTUAL feature"
	depends on DEBUG_VIRTUAL
	help
	  Test the kernel's ability to detect incorrect calls to
	  virt_to_phys() done against the non-linear part of the
	  kernel's virtual address map.

	  If unsure, say N.

config TEST_MEMCAT_P
	tristate "Test memcat_p() helper function"
	help
	  Test the memcat_p() helper for correctly merging two
	  pointer arrays together.

	  If unsure, say N.

config TEST_LIVEPATCH
	tristate "Test livepatching"
	default n
	depends on DYNAMIC_DEBUG
	depends on LIVEPATCH
	depends on m
	help
	  Test kernel livepatching features for correctness.  The tests will
	  load test modules that will be livepatched in various scenarios.

	  To run all the livepatching tests:

	  make -C tools/testing/selftests TARGETS=livepatch run_tests

	  Alternatively, individual tests may be invoked:

	  tools/testing/selftests/livepatch/test-callbacks.sh
	  tools/testing/selftests/livepatch/test-livepatch.sh
	  tools/testing/selftests/livepatch/test-shadow-vars.sh

	  If unsure, say N.

config TEST_OBJAGG
	tristate "Perform selftest on object aggreration manager"
	default n
	depends on OBJAGG
	help
	  Enable this option to test object aggregation manager on boot
	  (or module load).


config TEST_STACKINIT
	tristate "Test level of stack variable initialization"
	help
	  Test if the kernel is zero-initializing stack variables and
	  padding. Coverage is controlled by compiler flags,
	  CONFIG_GCC_PLUGIN_STRUCTLEAK, CONFIG_GCC_PLUGIN_STRUCTLEAK_BYREF,
	  or CONFIG_GCC_PLUGIN_STRUCTLEAK_BYREF_ALL.

	  If unsure, say N.

config TEST_MEMINIT
	tristate "Test heap/page initialization"
	help
	  Test if the kernel is zero-initializing heap and page allocations.
	  This can be useful to test init_on_alloc and init_on_free features.

	  If unsure, say N.

endif # RUNTIME_TESTING_MENU

config MEMTEST
	bool "Memtest"
	---help---
	  This option adds a kernel parameter 'memtest', which allows memtest
	  to be set.
	        memtest=0, mean disabled; -- default
	        memtest=1, mean do 1 test pattern;
	        ...
	        memtest=17, mean do 17 test patterns.
	  If you are unsure how to answer this question, answer N.



<<<<<<< HEAD
source "lib/Kconfig.ubsan"

source "lib/Kconfig.kcsan"

config ARCH_HAS_DEVMEM_IS_ALLOWED
	bool

config STRICT_DEVMEM
	bool "Filter access to /dev/mem"
	depends on MMU && DEVMEM
	depends on ARCH_HAS_DEVMEM_IS_ALLOWED
	default y if PPC || X86 || ARM64
	---help---
	  If this option is disabled, you allow userspace (root) access to all
	  of memory, including kernel and userspace memory. Accidental
	  access to this is obviously disastrous, but specific access can
	  be used by people debugging the kernel. Note that with PAT support
	  enabled, even in this case there are restrictions on /dev/mem
	  use due to the cache aliasing requirements.

	  If this option is switched on, and IO_STRICT_DEVMEM=n, the /dev/mem
	  file only allows userspace access to PCI space and the BIOS code and
	  data regions.  This is sufficient for dosemu and X and all common
	  users of /dev/mem.

	  If in doubt, say Y.

config IO_STRICT_DEVMEM
	bool "Filter I/O access to /dev/mem"
	depends on STRICT_DEVMEM
	---help---
	  If this option is disabled, you allow userspace (root) access to all
	  io-memory regardless of whether a driver is actively using that
	  range.  Accidental access to this is obviously disastrous, but
	  specific access can be used by people debugging kernel drivers.

	  If this option is switched on, the /dev/mem file only allows
	  userspace access to *idle* io-memory ranges (see /proc/iomem) This
	  may break traditional users of /dev/mem (dosemu, legacy X, etc...)
	  if the driver using a given range cannot be disabled.

	  If in doubt, say Y.
=======
config HYPERV_TESTING
	bool "Microsoft Hyper-V driver testing"
	default n
	depends on HYPERV && DEBUG_FS
	help
	  Select this option to enable Hyper-V vmbus testing.
>>>>>>> fd698849

endmenu # "Kernel Testing and Coverage"

endmenu # Kernel hacking<|MERGE_RESOLUTION|>--- conflicted
+++ resolved
@@ -1485,6 +1485,8 @@
 
 source "samples/Kconfig"
 
+source "lib/Kconfig.kcsan"
+
 config ARCH_HAS_DEVMEM_IS_ALLOWED
 	bool
 
@@ -2177,57 +2179,12 @@
 
 
 
-<<<<<<< HEAD
-source "lib/Kconfig.ubsan"
-
-source "lib/Kconfig.kcsan"
-
-config ARCH_HAS_DEVMEM_IS_ALLOWED
-	bool
-
-config STRICT_DEVMEM
-	bool "Filter access to /dev/mem"
-	depends on MMU && DEVMEM
-	depends on ARCH_HAS_DEVMEM_IS_ALLOWED
-	default y if PPC || X86 || ARM64
-	---help---
-	  If this option is disabled, you allow userspace (root) access to all
-	  of memory, including kernel and userspace memory. Accidental
-	  access to this is obviously disastrous, but specific access can
-	  be used by people debugging the kernel. Note that with PAT support
-	  enabled, even in this case there are restrictions on /dev/mem
-	  use due to the cache aliasing requirements.
-
-	  If this option is switched on, and IO_STRICT_DEVMEM=n, the /dev/mem
-	  file only allows userspace access to PCI space and the BIOS code and
-	  data regions.  This is sufficient for dosemu and X and all common
-	  users of /dev/mem.
-
-	  If in doubt, say Y.
-
-config IO_STRICT_DEVMEM
-	bool "Filter I/O access to /dev/mem"
-	depends on STRICT_DEVMEM
-	---help---
-	  If this option is disabled, you allow userspace (root) access to all
-	  io-memory regardless of whether a driver is actively using that
-	  range.  Accidental access to this is obviously disastrous, but
-	  specific access can be used by people debugging kernel drivers.
-
-	  If this option is switched on, the /dev/mem file only allows
-	  userspace access to *idle* io-memory ranges (see /proc/iomem) This
-	  may break traditional users of /dev/mem (dosemu, legacy X, etc...)
-	  if the driver using a given range cannot be disabled.
-
-	  If in doubt, say Y.
-=======
 config HYPERV_TESTING
 	bool "Microsoft Hyper-V driver testing"
 	default n
 	depends on HYPERV && DEBUG_FS
 	help
 	  Select this option to enable Hyper-V vmbus testing.
->>>>>>> fd698849
 
 endmenu # "Kernel Testing and Coverage"
 
