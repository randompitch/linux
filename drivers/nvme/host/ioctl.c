--- conflicted
+++ resolved
@@ -67,12 +67,8 @@
 static struct request *nvme_alloc_user_request(struct request_queue *q,
 		struct nvme_command *cmd, void __user *ubuffer,
 		unsigned bufflen, void __user *meta_buffer, unsigned meta_len,
-<<<<<<< HEAD
-		u32 meta_seed, u64 *result, unsigned timeout, bool vec)
-=======
 		u32 meta_seed, void **metap, unsigned timeout, bool vec,
 		unsigned int rq_flags, blk_mq_req_flags_t blk_flags)
->>>>>>> 88084a3d
 {
 	bool write = nvme_is_write(cmd);
 	struct nvme_ns *ns = q->queuedata;
@@ -82,15 +78,9 @@
 	void *meta = NULL;
 	int ret;
 
-<<<<<<< HEAD
-	req = blk_mq_alloc_request(q, nvme_req_op(cmd), 0);
-	if (IS_ERR(req))
-		return PTR_ERR(req);
-=======
 	req = blk_mq_alloc_request(q, nvme_req_op(cmd) | rq_flags, blk_flags);
 	if (IS_ERR(req))
 		return req;
->>>>>>> 88084a3d
 	nvme_init_request(req, cmd);
 
 	if (timeout)
