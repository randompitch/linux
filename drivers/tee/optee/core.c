// SPDX-License-Identifier: GPL-2.0-only
/*
 * Copyright (c) 2015-2021, Linaro Limited
 * Copyright (c) 2016, EPAM Systems
 */

#define pr_fmt(fmt) KBUILD_MODNAME ": " fmt

#include <linux/crash_dump.h>
#include <linux/errno.h>
#include <linux/io.h>
#include <linux/mm.h>
#include <linux/module.h>
#include <linux/slab.h>
#include <linux/string.h>
#include <linux/tee_drv.h>
#include <linux/types.h>
#include <linux/workqueue.h>
#include "optee_private.h"

int optee_pool_op_alloc_helper(struct tee_shm_pool_mgr *poolm,
			       struct tee_shm *shm, size_t size,
			       int (*shm_register)(struct tee_context *ctx,
						   struct tee_shm *shm,
						   struct page **pages,
						   size_t num_pages,
						   unsigned long start))
{
	unsigned int order = get_order(size);
	struct page *page;
	int rc = 0;

	page = alloc_pages(GFP_KERNEL | __GFP_ZERO, order);
	if (!page)
		return -ENOMEM;

	shm->kaddr = page_address(page);
	shm->paddr = page_to_phys(page);
	shm->size = PAGE_SIZE << order;

	if (shm_register) {
		unsigned int nr_pages = 1 << order, i;
		struct page **pages;

		pages = kcalloc(nr_pages, sizeof(*pages), GFP_KERNEL);
		if (!pages) {
			rc = -ENOMEM;
			goto err;
		}

		for (i = 0; i < nr_pages; i++)
			pages[i] = page + i;

		shm->flags |= TEE_SHM_REGISTER;
		rc = shm_register(shm->ctx, shm, pages, nr_pages,
				  (unsigned long)shm->kaddr);
		kfree(pages);
		if (rc)
			goto err;
	}

	return 0;

err:
	__free_pages(page, order);
	return rc;
}

static void optee_bus_scan(struct work_struct *work)
{
	WARN_ON(optee_enumerate_devices(PTA_CMD_GET_DEVICES_SUPP));
}

int optee_open(struct tee_context *ctx, bool cap_memref_null)
{
	struct optee_context_data *ctxdata;
	struct tee_device *teedev = ctx->teedev;
	struct optee *optee = tee_get_drvdata(teedev);

	ctxdata = kzalloc(sizeof(*ctxdata), GFP_KERNEL);
	if (!ctxdata)
		return -ENOMEM;

	if (teedev == optee->supp_teedev) {
		bool busy = true;

		mutex_lock(&optee->supp.mutex);
		if (!optee->supp.ctx) {
			busy = false;
			optee->supp.ctx = ctx;
		}
		mutex_unlock(&optee->supp.mutex);
		if (busy) {
			kfree(ctxdata);
			return -EBUSY;
		}

		if (!optee->scan_bus_done) {
			INIT_WORK(&optee->scan_bus_work, optee_bus_scan);
			optee->scan_bus_wq = create_workqueue("optee_bus_scan");
			if (!optee->scan_bus_wq) {
				kfree(ctxdata);
				return -ECHILD;
			}
			queue_work(optee->scan_bus_wq, &optee->scan_bus_work);
			optee->scan_bus_done = true;
		}
	}
	mutex_init(&ctxdata->mutex);
	INIT_LIST_HEAD(&ctxdata->sess_list);

	ctx->cap_memref_null = cap_memref_null;
	ctx->data = ctxdata;
	return 0;
}

static void optee_release_helper(struct tee_context *ctx,
				 int (*close_session)(struct tee_context *ctx,
						      u32 session))
{
	struct optee_context_data *ctxdata = ctx->data;
	struct optee_session *sess;
	struct optee_session *sess_tmp;

	if (!ctxdata)
		return;

	list_for_each_entry_safe(sess, sess_tmp, &ctxdata->sess_list,
				 list_node) {
		list_del(&sess->list_node);
		close_session(ctx, sess->session_id);
		kfree(sess);
	}
	kfree(ctxdata);
	ctx->data = NULL;
}

void optee_release(struct tee_context *ctx)
{
	optee_release_helper(ctx, optee_close_session_helper);
}

void optee_release_supp(struct tee_context *ctx)
{
	struct optee *optee = tee_get_drvdata(ctx->teedev);

	optee_release_helper(ctx, optee_close_session_helper);
	if (optee->scan_bus_wq) {
		destroy_workqueue(optee->scan_bus_wq);
		optee->scan_bus_wq = NULL;
	}
	optee_supp_release(&optee->supp);
}

void optee_remove_common(struct optee *optee)
{
	/* Unregister OP-TEE specific client devices on TEE bus */
	optee_unregister_devices();

<<<<<<< HEAD
=======
	optee_notif_uninit(optee);
	teedev_close_context(optee->ctx);
>>>>>>> 754e0b0e
	/*
	 * The two devices have to be unregistered before we can free the
	 * other resources.
	 */
	tee_device_unregister(optee->supp_teedev);
	tee_device_unregister(optee->teedev);

	tee_shm_pool_free(optee->pool);
<<<<<<< HEAD
	optee_wait_queue_exit(&optee->wait_queue);
=======
>>>>>>> 754e0b0e
	optee_supp_uninit(&optee->supp);
	mutex_destroy(&optee->call_queue.mutex);
}

static int smc_abi_rc;
static int ffa_abi_rc;

static int optee_core_init(void)
{
	/*
	 * The kernel may have crashed at the same time that all available
	 * secure world threads were suspended and we cannot reschedule the
	 * suspended threads without access to the crashed kernel's wait_queue.
	 * Therefore, we cannot reliably initialize the OP-TEE driver in the
	 * kdump kernel.
	 */
	if (is_kdump_kernel())
		return -ENODEV;

	smc_abi_rc = optee_smc_abi_register();
	ffa_abi_rc = optee_ffa_abi_register();

	/* If both failed there's no point with this module */
	if (smc_abi_rc && ffa_abi_rc)
		return smc_abi_rc;
	return 0;
}
module_init(optee_core_init);

static void optee_core_exit(void)
{
	if (!smc_abi_rc)
		optee_smc_abi_unregister();
	if (!ffa_abi_rc)
		optee_ffa_abi_unregister();
}
module_exit(optee_core_exit);

MODULE_AUTHOR("Linaro");
MODULE_DESCRIPTION("OP-TEE driver");
MODULE_VERSION("1.0");
MODULE_LICENSE("GPL v2");
MODULE_ALIAS("platform:optee");<|MERGE_RESOLUTION|>--- conflicted
+++ resolved
@@ -157,11 +157,8 @@
 	/* Unregister OP-TEE specific client devices on TEE bus */
 	optee_unregister_devices();
 
-<<<<<<< HEAD
-=======
 	optee_notif_uninit(optee);
 	teedev_close_context(optee->ctx);
->>>>>>> 754e0b0e
 	/*
 	 * The two devices have to be unregistered before we can free the
 	 * other resources.
@@ -170,10 +167,6 @@
 	tee_device_unregister(optee->teedev);
 
 	tee_shm_pool_free(optee->pool);
-<<<<<<< HEAD
-	optee_wait_queue_exit(&optee->wait_queue);
-=======
->>>>>>> 754e0b0e
 	optee_supp_uninit(&optee->supp);
 	mutex_destroy(&optee->call_queue.mutex);
 }
