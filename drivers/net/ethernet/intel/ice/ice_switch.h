/* SPDX-License-Identifier: GPL-2.0 */
/* Copyright (c) 2018, Intel Corporation. */

#ifndef _ICE_SWITCH_H_
#define _ICE_SWITCH_H_

#include "ice_common.h"

#define ICE_SW_CFG_MAX_BUF_LEN 2048
#define ICE_DFLT_VSI_INVAL 0xff
#define ICE_FLTR_RX BIT(0)
#define ICE_FLTR_TX BIT(1)
#define ICE_FLTR_TX_RX (ICE_FLTR_RX | ICE_FLTR_TX)
#define ICE_VSI_INVAL_ID 0xffff
#define ICE_INVAL_Q_HANDLE 0xFFFF

#define ICE_SW_RULE_RX_TX_NO_HDR_SIZE \
	(offsetof(struct ice_aqc_sw_rules_elem, pdata.lkup_tx_rx.hdr))

/* VSI context structure for add/get/update/free operations */
struct ice_vsi_ctx {
	u16 vsi_num;
	u16 vsis_allocd;
	u16 vsis_unallocated;
	u16 flags;
	struct ice_aqc_vsi_props info;
	struct ice_sched_vsi_info sched;
	u8 alloc_from_pool;
	u8 vf_num;
	u16 num_lan_q_entries[ICE_MAX_TRAFFIC_CLASS];
	struct ice_q_ctx *lan_q_ctx[ICE_MAX_TRAFFIC_CLASS];
	u16 num_rdma_q_entries[ICE_MAX_TRAFFIC_CLASS];
	struct ice_q_ctx *rdma_q_ctx[ICE_MAX_TRAFFIC_CLASS];
};

enum ice_sw_fwd_act_type {
	ICE_FWD_TO_VSI = 0,
	ICE_FWD_TO_VSI_LIST, /* Do not use this when adding filter */
	ICE_FWD_TO_Q,
	ICE_FWD_TO_QGRP,
	ICE_DROP_PACKET,
	ICE_INVAL_ACT
};

/* Switch recipe ID enum values are specific to hardware */
enum ice_sw_lkup_type {
	ICE_SW_LKUP_ETHERTYPE = 0,
	ICE_SW_LKUP_MAC = 1,
	ICE_SW_LKUP_MAC_VLAN = 2,
	ICE_SW_LKUP_PROMISC = 3,
	ICE_SW_LKUP_VLAN = 4,
	ICE_SW_LKUP_DFLT = 5,
	ICE_SW_LKUP_ETHERTYPE_MAC = 8,
	ICE_SW_LKUP_PROMISC_VLAN = 9,
	ICE_SW_LKUP_LAST
};

/* type of filter src ID */
enum ice_src_id {
	ICE_SRC_ID_UNKNOWN = 0,
	ICE_SRC_ID_VSI,
	ICE_SRC_ID_QUEUE,
	ICE_SRC_ID_LPORT,
};

struct ice_fltr_info {
	/* Look up information: how to look up packet */
	enum ice_sw_lkup_type lkup_type;
	/* Forward action: filter action to do after lookup */
	enum ice_sw_fwd_act_type fltr_act;
	/* rule ID returned by firmware once filter rule is created */
	u16 fltr_rule_id;
	u16 flag;

	/* Source VSI for LOOKUP_TX or source port for LOOKUP_RX */
	u16 src;
	enum ice_src_id src_id;

	union {
		struct {
			u8 mac_addr[ETH_ALEN];
		} mac;
		struct {
			u8 mac_addr[ETH_ALEN];
			u16 vlan_id;
		} mac_vlan;
		struct {
			u16 vlan_id;
		} vlan;
		/* Set lkup_type as ICE_SW_LKUP_ETHERTYPE
		 * if just using ethertype as filter. Set lkup_type as
		 * ICE_SW_LKUP_ETHERTYPE_MAC if MAC also needs to be
		 * passed in as filter.
		 */
		struct {
			u16 ethertype;
			u8 mac_addr[ETH_ALEN]; /* optional */
		} ethertype_mac;
	} l_data; /* Make sure to zero out the memory of l_data before using
		   * it or only set the data associated with lookup match
		   * rest everything should be zero
		   */

	/* Depending on filter action */
	union {
		/* queue ID in case of ICE_FWD_TO_Q and starting
		 * queue ID in case of ICE_FWD_TO_QGRP.
		 */
		u16 q_id:11;
		u16 hw_vsi_id:10;
		u16 vsi_list_id:10;
	} fwd_id;

	/* Sw VSI handle */
	u16 vsi_handle;

	/* Set to num_queues if action is ICE_FWD_TO_QGRP. This field
	 * determines the range of queues the packet needs to be forwarded to.
	 * Note that qgrp_size must be set to a power of 2.
	 */
	u8 qgrp_size;

	/* Rule creations populate these indicators basing on the switch type */
	u8 lb_en;	/* Indicate if packet can be looped back */
	u8 lan_en;	/* Indicate if packet can be forwarded to the uplink */
};

struct ice_adv_lkup_elem {
	enum ice_protocol_type type;
	union ice_prot_hdr h_u;	/* Header values */
	union ice_prot_hdr m_u;	/* Mask of header values to match */
};

struct ice_sw_act_ctrl {
	/* Source VSI for LOOKUP_TX or source port for LOOKUP_RX */
	u16 src;
	u16 flag;
	enum ice_sw_fwd_act_type fltr_act;
	/* Depending on filter action */
	union {
		/* This is a queue ID in case of ICE_FWD_TO_Q and starting
		 * queue ID in case of ICE_FWD_TO_QGRP.
		 */
		u16 q_id:11;
		u16 vsi_id:10;
		u16 hw_vsi_id:10;
		u16 vsi_list_id:10;
	} fwd_id;
	/* software VSI handle */
	u16 vsi_handle;
	u8 qgrp_size;
};

struct ice_rule_query_data {
	/* Recipe ID for which the requested rule was added */
	u16 rid;
	/* Rule ID that was added or is supposed to be removed */
	u16 rule_id;
	/* vsi_handle for which Rule was added or is supposed to be removed */
	u16 vsi_handle;
};

/* This structure allows to pass info about lb_en and lan_en
 * flags to ice_add_adv_rule. Values in act would be used
 * only if act_valid was set to true, otherwise default
 * values would be used.
 */
struct ice_adv_rule_flags_info {
	u32 act;
	u8 act_valid;		/* indicate if flags in act are valid */
};

struct ice_adv_rule_info {
	enum ice_sw_tunnel_type tun_type;
	struct ice_sw_act_ctrl sw_act;
	u32 priority;
	u8 rx; /* true means LOOKUP_RX otherwise LOOKUP_TX */
	u16 fltr_rule_id;
	struct ice_adv_rule_flags_info flags_info;
};

/* A collection of one or more four word recipe */
struct ice_sw_recipe {
	/* For a chained recipe the root recipe is what should be used for
	 * programming rules
	 */
	u8 is_root;
	u8 root_rid;
	u8 recp_created;

	/* Number of extraction words */
	u8 n_ext_words;
	/* Protocol ID and Offset pair (extraction word) to describe the
	 * recipe
	 */
	struct ice_fv_word ext_words[ICE_MAX_CHAIN_WORDS];
	u16 word_masks[ICE_MAX_CHAIN_WORDS];

	/* if this recipe is a collection of other recipe */
	u8 big_recp;

	/* if this recipe is part of another bigger recipe then chain index
	 * corresponding to this recipe
	 */
	u8 chain_idx;

	/* if this recipe is a collection of other recipe then count of other
	 * recipes and recipe IDs of those recipes
	 */
	u8 n_grp_count;

	/* Bit map specifying the IDs associated with this group of recipe */
	DECLARE_BITMAP(r_bitmap, ICE_MAX_NUM_RECIPES);

	enum ice_sw_tunnel_type tun_type;

	/* List of type ice_fltr_mgmt_list_entry or adv_rule */
	u8 adv_rule;
	struct list_head filt_rules;
	struct list_head filt_replay_rules;

	struct mutex filt_rule_lock;	/* protect filter rule structure */

	/* Profiles this recipe should be associated with */
	struct list_head fv_list;

	/* Profiles this recipe is associated with */
	u8 num_profs, *prof_ids;

	/* Bit map for possible result indexes */
	DECLARE_BITMAP(res_idxs, ICE_MAX_FV_WORDS);

	/* This allows user to specify the recipe priority.
	 * For now, this becomes 'fwd_priority' when recipe
	 * is created, usually recipes can have 'fwd' and 'join'
	 * priority.
	 */
	u8 priority;

	struct list_head rg_list;

	/* AQ buffer associated with this recipe */
	struct ice_aqc_recipe_data_elem *root_buf;
	/* This struct saves the fv_words for a given lookup */
	struct ice_prot_lkup_ext lkup_exts;
};

/* Bookkeeping structure to hold bitmap of VSIs corresponding to VSI list ID */
struct ice_vsi_list_map_info {
	struct list_head list_entry;
	DECLARE_BITMAP(vsi_map, ICE_MAX_VSI);
	u16 vsi_list_id;
	/* counter to track how many rules are reusing this VSI list */
	u16 ref_cnt;
};

struct ice_fltr_list_entry {
	struct list_head list_entry;
	enum ice_status status;
	struct ice_fltr_info fltr_info;
};

/* This defines an entry in the list that maintains MAC or VLAN membership
 * to HW list mapping, since multiple VSIs can subscribe to the same MAC or
 * VLAN. As an optimization the VSI list should be created only when a
 * second VSI becomes a subscriber to the same MAC address. VSI lists are always
 * used for VLAN membership.
 */
struct ice_fltr_mgmt_list_entry {
	/* back pointer to VSI list ID to VSI list mapping */
	struct ice_vsi_list_map_info *vsi_list_info;
	u16 vsi_count;
#define ICE_INVAL_LG_ACT_INDEX 0xffff
	u16 lg_act_idx;
#define ICE_INVAL_SW_MARKER_ID 0xffff
	u16 sw_marker_id;
	struct list_head list_entry;
	struct ice_fltr_info fltr_info;
#define ICE_INVAL_COUNTER_ID 0xff
	u8 counter_index;
};

struct ice_adv_fltr_mgmt_list_entry {
	struct list_head list_entry;

	struct ice_adv_lkup_elem *lkups;
	struct ice_adv_rule_info rule_info;
	u16 lkups_cnt;
	struct ice_vsi_list_map_info *vsi_list_info;
	u16 vsi_count;
};

enum ice_promisc_flags {
	ICE_PROMISC_UCAST_RX = 0x1,
	ICE_PROMISC_UCAST_TX = 0x2,
	ICE_PROMISC_MCAST_RX = 0x4,
	ICE_PROMISC_MCAST_TX = 0x8,
	ICE_PROMISC_BCAST_RX = 0x10,
	ICE_PROMISC_BCAST_TX = 0x20,
	ICE_PROMISC_VLAN_RX = 0x40,
	ICE_PROMISC_VLAN_TX = 0x80,
};

/* VSI related commands */
enum ice_status
ice_add_vsi(struct ice_hw *hw, u16 vsi_handle, struct ice_vsi_ctx *vsi_ctx,
	    struct ice_sq_cd *cd);
enum ice_status
ice_free_vsi(struct ice_hw *hw, u16 vsi_handle, struct ice_vsi_ctx *vsi_ctx,
	     bool keep_vsi_alloc, struct ice_sq_cd *cd);
enum ice_status
ice_update_vsi(struct ice_hw *hw, u16 vsi_handle, struct ice_vsi_ctx *vsi_ctx,
	       struct ice_sq_cd *cd);
bool ice_is_vsi_valid(struct ice_hw *hw, u16 vsi_handle);
struct ice_vsi_ctx *ice_get_vsi_ctx(struct ice_hw *hw, u16 vsi_handle);
void ice_clear_all_vsi_ctx(struct ice_hw *hw);
/* Switch config */
enum ice_status ice_get_initial_sw_cfg(struct ice_hw *hw);

enum ice_status
ice_alloc_res_cntr(struct ice_hw *hw, u8 type, u8 alloc_shared, u16 num_items,
		   u16 *counter_id);
enum ice_status
ice_free_res_cntr(struct ice_hw *hw, u8 type, u8 alloc_shared, u16 num_items,
		  u16 counter_id);

/* Switch/bridge related commands */
enum ice_status
ice_add_adv_rule(struct ice_hw *hw, struct ice_adv_lkup_elem *lkups,
		 u16 lkups_cnt, struct ice_adv_rule_info *rinfo,
		 struct ice_rule_query_data *added_entry);
enum ice_status ice_update_sw_rule_bridge_mode(struct ice_hw *hw);
enum ice_status ice_add_mac(struct ice_hw *hw, struct list_head *m_lst);
enum ice_status ice_remove_mac(struct ice_hw *hw, struct list_head *m_lst);
enum ice_status
ice_add_eth_mac(struct ice_hw *hw, struct list_head *em_list);
enum ice_status
ice_remove_eth_mac(struct ice_hw *hw, struct list_head *em_list);
int
ice_cfg_rdma_fltr(struct ice_hw *hw, u16 vsi_handle, bool enable);
<<<<<<< HEAD
=======
bool ice_mac_fltr_exist(struct ice_hw *hw, u8 *mac, u16 vsi_handle);
bool ice_vlan_fltr_exist(struct ice_hw *hw, u16 vlan_id, u16 vsi_handle);
>>>>>>> df0cc57e
void ice_remove_vsi_fltr(struct ice_hw *hw, u16 vsi_handle);
enum ice_status
ice_add_vlan(struct ice_hw *hw, struct list_head *m_list);
enum ice_status ice_remove_vlan(struct ice_hw *hw, struct list_head *v_list);

/* Promisc/defport setup for VSIs */
enum ice_status
ice_cfg_dflt_vsi(struct ice_hw *hw, u16 vsi_handle, bool set, u8 direction);
enum ice_status
ice_set_vsi_promisc(struct ice_hw *hw, u16 vsi_handle, u8 promisc_mask,
		    u16 vid);
enum ice_status
ice_clear_vsi_promisc(struct ice_hw *hw, u16 vsi_handle, u8 promisc_mask,
		      u16 vid);
enum ice_status
ice_set_vlan_vsi_promisc(struct ice_hw *hw, u16 vsi_handle, u8 promisc_mask,
			 bool rm_vlan_promisc);

enum ice_status
ice_rem_adv_rule_for_vsi(struct ice_hw *hw, u16 vsi_handle);
enum ice_status
ice_rem_adv_rule_by_id(struct ice_hw *hw,
		       struct ice_rule_query_data *remove_entry);

enum ice_status ice_init_def_sw_recp(struct ice_hw *hw);
u16 ice_get_hw_vsi_num(struct ice_hw *hw, u16 vsi_handle);

enum ice_status ice_replay_vsi_all_fltr(struct ice_hw *hw, u16 vsi_handle);
void ice_rm_all_sw_replay_rule_info(struct ice_hw *hw);

enum ice_status
ice_aq_sw_rules(struct ice_hw *hw, void *rule_list, u16 rule_list_sz,
		u8 num_rules, enum ice_adminq_opc opc, struct ice_sq_cd *cd);
#endif /* _ICE_SWITCH_H_ */<|MERGE_RESOLUTION|>--- conflicted
+++ resolved
@@ -338,11 +338,8 @@
 ice_remove_eth_mac(struct ice_hw *hw, struct list_head *em_list);
 int
 ice_cfg_rdma_fltr(struct ice_hw *hw, u16 vsi_handle, bool enable);
-<<<<<<< HEAD
-=======
 bool ice_mac_fltr_exist(struct ice_hw *hw, u8 *mac, u16 vsi_handle);
 bool ice_vlan_fltr_exist(struct ice_hw *hw, u16 vlan_id, u16 vsi_handle);
->>>>>>> df0cc57e
 void ice_remove_vsi_fltr(struct ice_hw *hw, u16 vsi_handle);
 enum ice_status
 ice_add_vlan(struct ice_hw *hw, struct list_head *m_list);
