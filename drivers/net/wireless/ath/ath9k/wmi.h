--- conflicted
+++ resolved
@@ -111,11 +111,7 @@
 	WMI_INT_STATS_CMDID,
 	WMI_TX_STATS_CMDID,
 	WMI_RX_STATS_CMDID,
-<<<<<<< HEAD
-	WMI_AGGR_LIMIT_CMD = 0x0026,
-=======
 	WMI_BITRATE_MASK_CMDID,
->>>>>>> eaef6a93
 };
 
 enum wmi_event_id {
