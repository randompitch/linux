--- conflicted
+++ resolved
@@ -352,12 +352,6 @@
 		goto err_event_workq;
 	}
 
-<<<<<<< HEAD
-	if (of_property_present(pdev->dev.of_node, "dma-ranges"))
-		dma_set_mask_and_coherent(&pdev->dev, DMA_BIT_MASK(34));
-
-=======
->>>>>>> e51b4198
 	ret = video_register_device(vfd_enc, VFL_TYPE_VIDEO, -1);
 	if (ret) {
 		mtk_v4l2_err("Failed to register video device");
