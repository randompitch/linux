--- conflicted
+++ resolved
@@ -18,11 +18,7 @@
 #define DVB_ZL10036_H
 
 #include <linux/i2c.h>
-<<<<<<< HEAD
-#include "dvb_frontend.h"
-=======
 #include <media/dvb_frontend.h>
->>>>>>> 661e50bc
 
 struct zl10036_config {
 	u8 tuner_address;
