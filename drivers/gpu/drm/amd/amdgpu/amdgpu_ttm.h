--- conflicted
+++ resolved
@@ -25,11 +25,7 @@
 #define __AMDGPU_TTM_H__
 
 #include "amdgpu.h"
-<<<<<<< HEAD
-#include "gpu_scheduler.h"
-=======
 #include <drm/gpu_scheduler.h>
->>>>>>> 661e50bc
 
 #define AMDGPU_PL_GDS		(TTM_PL_PRIV + 0)
 #define AMDGPU_PL_GWS		(TTM_PL_PRIV + 1)
@@ -60,12 +56,6 @@
 	struct mutex				gtt_window_lock;
 	/* Scheduler entity for buffer moves */
 	struct drm_sched_entity			entity;
-};
-
-struct amdgpu_copy_mem {
-	struct ttm_buffer_object	*bo;
-	struct ttm_mem_reg		*mem;
-	unsigned long			offset;
 };
 
 struct amdgpu_copy_mem {
@@ -120,20 +110,4 @@
 uint64_t amdgpu_ttm_tt_pte_flags(struct amdgpu_device *adev, struct ttm_tt *ttm,
 				 struct ttm_mem_reg *mem);
 
-int amdgpu_ttm_tt_get_user_pages(struct ttm_tt *ttm, struct page **pages);
-void amdgpu_ttm_tt_set_user_pages(struct ttm_tt *ttm, struct page **pages);
-void amdgpu_ttm_tt_mark_user_pages(struct ttm_tt *ttm);
-int amdgpu_ttm_tt_set_userptr(struct ttm_tt *ttm, uint64_t addr,
-				     uint32_t flags);
-bool amdgpu_ttm_tt_has_userptr(struct ttm_tt *ttm);
-struct mm_struct *amdgpu_ttm_tt_get_usermm(struct ttm_tt *ttm);
-bool amdgpu_ttm_tt_affect_userptr(struct ttm_tt *ttm, unsigned long start,
-				  unsigned long end);
-bool amdgpu_ttm_tt_userptr_invalidated(struct ttm_tt *ttm,
-				       int *last_invalidated);
-bool amdgpu_ttm_tt_userptr_needs_pages(struct ttm_tt *ttm);
-bool amdgpu_ttm_tt_is_readonly(struct ttm_tt *ttm);
-uint64_t amdgpu_ttm_tt_pte_flags(struct amdgpu_device *adev, struct ttm_tt *ttm,
-				 struct ttm_mem_reg *mem);
-
 #endif