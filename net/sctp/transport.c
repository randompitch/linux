--- conflicted
+++ resolved
@@ -345,20 +345,10 @@
 			t->pathmtu = t->pl.pmtu + sctp_transport_pl_hlen(t);
 			sctp_assoc_sync_pmtu(t->asoc);
 		}
-<<<<<<< HEAD
-	} else if (t->pl.state == SCTP_PL_COMPLETE) {
-		t->pl.raise_count++;
-		if (t->pl.raise_count == 30) {
-			/* Raise probe_size again after 30 * interval in Search Complete */
-			t->pl.state = SCTP_PL_SEARCH; /* Search Complete -> Search */
-			t->pl.probe_size += SCTP_PL_MIN_STEP;
-		}
-=======
 	} else if (t->pl.state == SCTP_PL_COMPLETE && t->pl.raise_count == 30) {
 		/* Raise probe_size again after 30 * interval in Search Complete */
 		t->pl.state = SCTP_PL_SEARCH; /* Search Complete -> Search */
 		t->pl.probe_size += SCTP_PL_MIN_STEP;
->>>>>>> 36a21d51
 	}
 
 	return t->pl.state == SCTP_PL_COMPLETE;
