--- conflicted
+++ resolved
@@ -388,10 +388,7 @@
 			t->pl.probe_high = 0;
 			t->pl.pmtu = SCTP_BASE_PLPMTU;
 			t->pathmtu = t->pl.pmtu + sctp_transport_pl_hlen(t);
-<<<<<<< HEAD
-=======
 			sctp_transport_reset_probe_timer(t);
->>>>>>> 754e0b0e
 			return true;
 		}
 	}
