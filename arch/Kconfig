# SPDX-License-Identifier: GPL-2.0
#
# General architecture dependent options
#

#
# Note: arch/$(SRCARCH)/Kconfig needs to be included first so that it can
# override the default values in this file.
#
source "arch/$(SRCARCH)/Kconfig"

menu "General architecture-dependent options"

config CRASH_CORE
	bool

config KEXEC_CORE
	select CRASH_CORE
	bool

config KEXEC_ELF
	bool

config HAVE_IMA_KEXEC
	bool

config HOTPLUG_SMT
	bool

config OPROFILE
	tristate "OProfile system profiling"
	depends on PROFILING
	depends on HAVE_OPROFILE
	select RING_BUFFER
	select RING_BUFFER_ALLOW_SWAP
	help
	  OProfile is a profiling system capable of profiling the
	  whole system, include the kernel, kernel modules, libraries,
	  and applications.

	  If unsure, say N.

config OPROFILE_EVENT_MULTIPLEX
	bool "OProfile multiplexing support (EXPERIMENTAL)"
	default n
	depends on OPROFILE && X86
	help
	  The number of hardware counters is limited. The multiplexing
	  feature enables OProfile to gather more events than counters
	  are provided by the hardware. This is realized by switching
	  between events at a user specified time interval.

	  If unsure, say N.

config HAVE_OPROFILE
	bool

config OPROFILE_NMI_TIMER
	def_bool y
	depends on PERF_EVENTS && HAVE_PERF_EVENTS_NMI && !PPC64

config KPROBES
	bool "Kprobes"
	depends on MODULES
	depends on HAVE_KPROBES
	select KALLSYMS
	help
	  Kprobes allows you to trap at almost any kernel address and
	  execute a callback function.  register_kprobe() establishes
	  a probepoint and specifies the callback.  Kprobes is useful
	  for kernel debugging, non-intrusive instrumentation and testing.
	  If in doubt, say "N".

config JUMP_LABEL
       bool "Optimize very unlikely/likely branches"
       depends on HAVE_ARCH_JUMP_LABEL
       depends on CC_HAS_ASM_GOTO
       help
         This option enables a transparent branch optimization that
	 makes certain almost-always-true or almost-always-false branch
	 conditions even cheaper to execute within the kernel.

	 Certain performance-sensitive kernel code, such as trace points,
	 scheduler functionality, networking code and KVM have such
	 branches and include support for this optimization technique.

         If it is detected that the compiler has support for "asm goto",
	 the kernel will compile such branches with just a nop
	 instruction. When the condition flag is toggled to true, the
	 nop will be converted to a jump instruction to execute the
	 conditional block of instructions.

	 This technique lowers overhead and stress on the branch prediction
	 of the processor and generally makes the kernel faster. The update
	 of the condition is slower, but those are always very rare.

	 ( On 32-bit x86, the necessary options added to the compiler
	   flags may increase the size of the kernel slightly. )

config STATIC_KEYS_SELFTEST
	bool "Static key selftest"
	depends on JUMP_LABEL
	help
	  Boot time self-test of the branch patching code.

config OPTPROBES
	def_bool y
	depends on KPROBES && HAVE_OPTPROBES
	select TASKS_RCU if PREEMPTION

config KPROBES_ON_FTRACE
	def_bool y
	depends on KPROBES && HAVE_KPROBES_ON_FTRACE
	depends on DYNAMIC_FTRACE_WITH_REGS
	help
	 If function tracer is enabled and the arch supports full
	 passing of pt_regs to function tracing, then kprobes can
	 optimize on top of function tracing.

config UPROBES
	def_bool n
	depends on ARCH_SUPPORTS_UPROBES
	help
	  Uprobes is the user-space counterpart to kprobes: they
	  enable instrumentation applications (such as 'perf probe')
	  to establish unintrusive probes in user-space binaries and
	  libraries, by executing handler functions when the probes
	  are hit by user-space applications.

	  ( These probes come in the form of single-byte breakpoints,
	    managed by the kernel and kept transparent to the probed
	    application. )

config HAVE_EFFICIENT_UNALIGNED_ACCESS
	bool
	help
	  Some architectures are unable to perform unaligned accesses
	  without the use of get_unaligned/put_unaligned. Others are
	  unable to perform such accesses efficiently (e.g. trap on
	  unaligned access and require fixing it up in the exception
	  handler.)

	  This symbol should be selected by an architecture if it can
	  perform unaligned accesses efficiently to allow different
	  code paths to be selected for these cases. Some network
	  drivers, for example, could opt to not fix up alignment
	  problems with received packets if doing so would not help
	  much.

	  See Documentation/unaligned-memory-access.txt for more
	  information on the topic of unaligned memory accesses.

config ARCH_USE_BUILTIN_BSWAP
       bool
       help
	 Modern versions of GCC (since 4.4) have builtin functions
	 for handling byte-swapping. Using these, instead of the old
	 inline assembler that the architecture code provides in the
	 __arch_bswapXX() macros, allows the compiler to see what's
	 happening and offers more opportunity for optimisation. In
	 particular, the compiler will be able to combine the byteswap
	 with a nearby load or store and use load-and-swap or
	 store-and-swap instructions if the architecture has them. It
	 should almost *never* result in code which is worse than the
	 hand-coded assembler in <asm/swab.h>.  But just in case it
	 does, the use of the builtins is optional.

	 Any architecture with load-and-swap or store-and-swap
	 instructions should set this. And it shouldn't hurt to set it
	 on architectures that don't have such instructions.

config KRETPROBES
	def_bool y
	depends on KPROBES && HAVE_KRETPROBES

config USER_RETURN_NOTIFIER
	bool
	depends on HAVE_USER_RETURN_NOTIFIER
	help
	  Provide a kernel-internal notification when a cpu is about to
	  switch to user mode.

config HAVE_IOREMAP_PROT
	bool

config HAVE_KPROBES
	bool

config HAVE_KRETPROBES
	bool

config HAVE_OPTPROBES
	bool

config HAVE_KPROBES_ON_FTRACE
	bool

config HAVE_FUNCTION_ERROR_INJECTION
	bool

config HAVE_NMI
	bool

#
# An arch should select this if it provides all these things:
#
#	task_pt_regs()		in asm/processor.h or asm/ptrace.h
#	arch_has_single_step()	if there is hardware single-step support
#	arch_has_block_step()	if there is hardware block-step support
#	asm/syscall.h		supplying asm-generic/syscall.h interface
#	linux/regset.h		user_regset interfaces
#	CORE_DUMP_USE_REGSET	#define'd in linux/elf.h
#	TIF_SYSCALL_TRACE	calls tracehook_report_syscall_{entry,exit}
#	TIF_NOTIFY_RESUME	calls tracehook_notify_resume()
#	signal delivery		calls tracehook_signal_handler()
#
config HAVE_ARCH_TRACEHOOK
	bool

config HAVE_DMA_CONTIGUOUS
	bool

config GENERIC_SMP_IDLE_THREAD
       bool

config GENERIC_IDLE_POLL_SETUP
       bool

config ARCH_HAS_FORTIFY_SOURCE
	bool
	help
	  An architecture should select this when it can successfully
	  build and run with CONFIG_FORTIFY_SOURCE.

#
# Select if the arch provides a historic keepinit alias for the retain_initrd
# command line option
#
config ARCH_HAS_KEEPINITRD
	bool

# Select if arch has all set_memory_ro/rw/x/nx() functions in asm/cacheflush.h
config ARCH_HAS_SET_MEMORY
	bool

# Select if arch has all set_direct_map_invalid/default() functions
config ARCH_HAS_SET_DIRECT_MAP
	bool

#
# Select if arch has an uncached kernel segment and provides the
# uncached_kernel_address / cached_kernel_address symbols to use it
#
config ARCH_HAS_UNCACHED_SEGMENT
	select ARCH_HAS_DMA_PREP_COHERENT
	bool

# Select if arch init_task must go in the __init_task_data section
config ARCH_TASK_STRUCT_ON_STACK
       bool

# Select if arch has its private alloc_task_struct() function
config ARCH_TASK_STRUCT_ALLOCATOR
	bool

config HAVE_ARCH_THREAD_STRUCT_WHITELIST
	bool
	depends on !ARCH_TASK_STRUCT_ALLOCATOR
	help
	  An architecture should select this to provide hardened usercopy
	  knowledge about what region of the thread_struct should be
	  whitelisted for copying to userspace. Normally this is only the
	  FPU registers. Specifically, arch_thread_struct_whitelist()
	  should be implemented. Without this, the entire thread_struct
	  field in task_struct will be left whitelisted.

# Select if arch has its private alloc_thread_stack() function
config ARCH_THREAD_STACK_ALLOCATOR
	bool

# Select if arch wants to size task_struct dynamically via arch_task_struct_size:
config ARCH_WANTS_DYNAMIC_TASK_STRUCT
	bool

config ARCH_32BIT_OFF_T
	bool
	depends on !64BIT
	help
	  All new 32-bit architectures should have 64-bit off_t type on
	  userspace side which corresponds to the loff_t kernel type. This
	  is the requirement for modern ABIs. Some existing architectures
	  still support 32-bit off_t. This option is enabled for all such
	  architectures explicitly.

config HAVE_ASM_MODVERSIONS
	bool
	help
	  This symbol should be selected by an architecure if it provides
	  <asm/asm-prototypes.h> to support the module versioning for symbols
	  exported from assembly code.

config HAVE_REGS_AND_STACK_ACCESS_API
	bool
	help
	  This symbol should be selected by an architecure if it supports
	  the API needed to access registers and stack entries from pt_regs,
	  declared in asm/ptrace.h
	  For example the kprobes-based event tracer needs this API.

config HAVE_RSEQ
	bool
	depends on HAVE_REGS_AND_STACK_ACCESS_API
	help
	  This symbol should be selected by an architecture if it
	  supports an implementation of restartable sequences.

config HAVE_FUNCTION_ARG_ACCESS_API
	bool
	help
	  This symbol should be selected by an architecure if it supports
	  the API needed to access function arguments from pt_regs,
	  declared in asm/ptrace.h

config HAVE_CLK
	bool
	help
	  The <linux/clk.h> calls support software clock gating and
	  thus are a key power management tool on many systems.

config HAVE_HW_BREAKPOINT
	bool
	depends on PERF_EVENTS

config HAVE_MIXED_BREAKPOINTS_REGS
	bool
	depends on HAVE_HW_BREAKPOINT
	help
	  Depending on the arch implementation of hardware breakpoints,
	  some of them have separate registers for data and instruction
	  breakpoints addresses, others have mixed registers to store
	  them but define the access type in a control register.
	  Select this option if your arch implements breakpoints under the
	  latter fashion.

config HAVE_USER_RETURN_NOTIFIER
	bool

config HAVE_PERF_EVENTS_NMI
	bool
	help
	  System hardware can generate an NMI using the perf event
	  subsystem.  Also has support for calculating CPU cycle events
	  to determine how many clock cycles in a given period.

config HAVE_HARDLOCKUP_DETECTOR_PERF
	bool
	depends on HAVE_PERF_EVENTS_NMI
	help
	  The arch chooses to use the generic perf-NMI-based hardlockup
	  detector. Must define HAVE_PERF_EVENTS_NMI.

config HAVE_NMI_WATCHDOG
	depends on HAVE_NMI
	bool
	help
	  The arch provides a low level NMI watchdog. It provides
	  asm/nmi.h, and defines its own arch_touch_nmi_watchdog().

config HAVE_HARDLOCKUP_DETECTOR_ARCH
	bool
	select HAVE_NMI_WATCHDOG
	help
	  The arch chooses to provide its own hardlockup detector, which is
	  a superset of the HAVE_NMI_WATCHDOG. It also conforms to config
	  interfaces and parameters provided by hardlockup detector subsystem.

config HAVE_PERF_REGS
	bool
	help
	  Support selective register dumps for perf events. This includes
	  bit-mapping of each registers and a unique architecture id.

config HAVE_PERF_USER_STACK_DUMP
	bool
	help
	  Support user stack dumps for perf event samples. This needs
	  access to the user stack pointer which is not unified across
	  architectures.

config HAVE_ARCH_JUMP_LABEL
	bool

config HAVE_ARCH_JUMP_LABEL_RELATIVE
	bool

config HAVE_RCU_TABLE_FREE
	bool

config HAVE_RCU_TABLE_NO_INVALIDATE
	bool

config HAVE_MMU_GATHER_PAGE_SIZE
	bool

config HAVE_MMU_GATHER_NO_GATHER
	bool

config ARCH_HAVE_NMI_SAFE_CMPXCHG
	bool

config HAVE_ALIGNED_STRUCT_PAGE
	bool
	help
	  This makes sure that struct pages are double word aligned and that
	  e.g. the SLUB allocator can perform double word atomic operations
	  on a struct page for better performance. However selecting this
	  might increase the size of a struct page by a word.

config HAVE_CMPXCHG_LOCAL
	bool

config HAVE_CMPXCHG_DOUBLE
	bool

config ARCH_WEAK_RELEASE_ACQUIRE
	bool

config ARCH_WANT_IPC_PARSE_VERSION
	bool

config ARCH_WANT_COMPAT_IPC_PARSE_VERSION
	bool

config ARCH_WANT_OLD_COMPAT_IPC
	select ARCH_WANT_COMPAT_IPC_PARSE_VERSION
	bool

config HAVE_ARCH_SECCOMP_FILTER
	bool
	help
	  An arch should select this symbol if it provides all of these things:
	  - syscall_get_arch()
	  - syscall_get_arguments()
	  - syscall_rollback()
	  - syscall_set_return_value()
	  - SIGSYS siginfo_t support
	  - secure_computing is called from a ptrace_event()-safe context
	  - secure_computing return value is checked and a return value of -1
	    results in the system call being skipped immediately.
	  - seccomp syscall wired up

config SECCOMP_FILTER
	def_bool y
	depends on HAVE_ARCH_SECCOMP_FILTER && SECCOMP && NET
	help
	  Enable tasks to build secure computing environments defined
	  in terms of Berkeley Packet Filter programs which implement
	  task-defined system call filtering polices.

	  See Documentation/userspace-api/seccomp_filter.rst for details.

config HAVE_ARCH_STACKLEAK
	bool
	help
	  An architecture should select this if it has the code which
	  fills the used part of the kernel stack with the STACKLEAK_POISON
	  value before returning from system calls.

config HAVE_STACKPROTECTOR
	bool
	help
	  An arch should select this symbol if:
	  - it has implemented a stack canary (e.g. __stack_chk_guard)

config CC_HAS_STACKPROTECTOR_NONE
	def_bool $(cc-option,-fno-stack-protector)

config STACKPROTECTOR
	bool "Stack Protector buffer overflow detection"
	depends on HAVE_STACKPROTECTOR
	depends on $(cc-option,-fstack-protector)
	default y
	help
	  This option turns on the "stack-protector" GCC feature. This
	  feature puts, at the beginning of functions, a canary value on
	  the stack just before the return address, and validates
	  the value just before actually returning.  Stack based buffer
	  overflows (that need to overwrite this return address) now also
	  overwrite the canary, which gets detected and the attack is then
	  neutralized via a kernel panic.

	  Functions will have the stack-protector canary logic added if they
	  have an 8-byte or larger character array on the stack.

	  This feature requires gcc version 4.2 or above, or a distribution
	  gcc with the feature backported ("-fstack-protector").

	  On an x86 "defconfig" build, this feature adds canary checks to
	  about 3% of all kernel functions, which increases kernel code size
	  by about 0.3%.

config STACKPROTECTOR_STRONG
	bool "Strong Stack Protector"
	depends on STACKPROTECTOR
	depends on $(cc-option,-fstack-protector-strong)
	default y
	help
	  Functions will have the stack-protector canary logic added in any
	  of the following conditions:

	  - local variable's address used as part of the right hand side of an
	    assignment or function argument
	  - local variable is an array (or union containing an array),
	    regardless of array type or length
	  - uses register local variables

	  This feature requires gcc version 4.9 or above, or a distribution
	  gcc with the feature backported ("-fstack-protector-strong").

	  On an x86 "defconfig" build, this feature adds canary checks to
	  about 20% of all kernel functions, which increases the kernel code
	  size by about 2%.

config HAVE_ARCH_WITHIN_STACK_FRAMES
	bool
	help
	  An architecture should select this if it can walk the kernel stack
	  frames to determine if an object is part of either the arguments
	  or local variables (i.e. that it excludes saved return addresses,
	  and similar) by implementing an inline arch_within_stack_frames(),
	  which is used by CONFIG_HARDENED_USERCOPY.

config HAVE_CONTEXT_TRACKING
	bool
	help
	  Provide kernel/user boundaries probes necessary for subsystems
	  that need it, such as userspace RCU extended quiescent state.
	  Syscalls need to be wrapped inside user_exit()-user_enter() through
	  the slow path using TIF_NOHZ flag. Exceptions handlers must be
	  wrapped as well. Irqs are already protected inside
	  rcu_irq_enter/rcu_irq_exit() but preemption or signal handling on
	  irq exit still need to be protected.

config HAVE_VIRT_CPU_ACCOUNTING
	bool

config ARCH_HAS_SCALED_CPUTIME
	bool

config HAVE_VIRT_CPU_ACCOUNTING_GEN
	bool
	default y if 64BIT
	help
	  With VIRT_CPU_ACCOUNTING_GEN, cputime_t becomes 64-bit.
	  Before enabling this option, arch code must be audited
	  to ensure there are no races in concurrent read/write of
	  cputime_t. For example, reading/writing 64-bit cputime_t on
	  some 32-bit arches may require multiple accesses, so proper
	  locking is needed to protect against concurrent accesses.


config HAVE_IRQ_TIME_ACCOUNTING
	bool
	help
	  Archs need to ensure they use a high enough resolution clock to
	  support irq time accounting and then call enable_sched_clock_irqtime().

config HAVE_MOVE_PMD
	bool
	help
	  Archs that select this are able to move page tables at the PMD level.

config HAVE_ARCH_TRANSPARENT_HUGEPAGE
	bool

config HAVE_ARCH_TRANSPARENT_HUGEPAGE_PUD
	bool

config HAVE_ARCH_HUGE_VMAP
	bool

config ARCH_WANT_HUGE_PMD_SHARE
	bool

config HAVE_ARCH_SOFT_DIRTY
	bool

config HAVE_MOD_ARCH_SPECIFIC
	bool
	help
	  The arch uses struct mod_arch_specific to store data.  Many arches
	  just need a simple module loader without arch specific data - those
	  should not enable this.

config MODULES_USE_ELF_RELA
	bool
	help
	  Modules only use ELF RELA relocations.  Modules with ELF REL
	  relocations will give an error.

config MODULES_USE_ELF_REL
	bool
	help
	  Modules only use ELF REL relocations.  Modules with ELF RELA
	  relocations will give an error.

config HAVE_IRQ_EXIT_ON_IRQ_STACK
	bool
	help
	  Architecture doesn't only execute the irq handler on the irq stack
	  but also irq_exit(). This way we can process softirqs on this irq
	  stack instead of switching to a new one when we call __do_softirq()
	  in the end of an hardirq.
	  This spares a stack switch and improves cache usage on softirq
	  processing.

config PGTABLE_LEVELS
	int
	default 2

config ARCH_HAS_ELF_RANDOMIZE
	bool
	help
	  An architecture supports choosing randomized locations for
	  stack, mmap, brk, and ET_DYN. Defined functions:
	  - arch_mmap_rnd()
	  - arch_randomize_brk()

config HAVE_ARCH_MMAP_RND_BITS
	bool
	help
	  An arch should select this symbol if it supports setting a variable
	  number of bits for use in establishing the base address for mmap
	  allocations, has MMU enabled and provides values for both:
	  - ARCH_MMAP_RND_BITS_MIN
	  - ARCH_MMAP_RND_BITS_MAX

config HAVE_EXIT_THREAD
	bool
	help
	  An architecture implements exit_thread.

config ARCH_MMAP_RND_BITS_MIN
	int

config ARCH_MMAP_RND_BITS_MAX
	int

config ARCH_MMAP_RND_BITS_DEFAULT
	int

config ARCH_MMAP_RND_BITS
	int "Number of bits to use for ASLR of mmap base address" if EXPERT
	range ARCH_MMAP_RND_BITS_MIN ARCH_MMAP_RND_BITS_MAX
	default ARCH_MMAP_RND_BITS_DEFAULT if ARCH_MMAP_RND_BITS_DEFAULT
	default ARCH_MMAP_RND_BITS_MIN
	depends on HAVE_ARCH_MMAP_RND_BITS
	help
	  This value can be used to select the number of bits to use to
	  determine the random offset to the base address of vma regions
	  resulting from mmap allocations. This value will be bounded
	  by the architecture's minimum and maximum supported values.

	  This value can be changed after boot using the
	  /proc/sys/vm/mmap_rnd_bits tunable

config HAVE_ARCH_MMAP_RND_COMPAT_BITS
	bool
	help
	  An arch should select this symbol if it supports running applications
	  in compatibility mode, supports setting a variable number of bits for
	  use in establishing the base address for mmap allocations, has MMU
	  enabled and provides values for both:
	  - ARCH_MMAP_RND_COMPAT_BITS_MIN
	  - ARCH_MMAP_RND_COMPAT_BITS_MAX

config ARCH_MMAP_RND_COMPAT_BITS_MIN
	int

config ARCH_MMAP_RND_COMPAT_BITS_MAX
	int

config ARCH_MMAP_RND_COMPAT_BITS_DEFAULT
	int

config ARCH_MMAP_RND_COMPAT_BITS
	int "Number of bits to use for ASLR of mmap base address for compatible applications" if EXPERT
	range ARCH_MMAP_RND_COMPAT_BITS_MIN ARCH_MMAP_RND_COMPAT_BITS_MAX
	default ARCH_MMAP_RND_COMPAT_BITS_DEFAULT if ARCH_MMAP_RND_COMPAT_BITS_DEFAULT
	default ARCH_MMAP_RND_COMPAT_BITS_MIN
	depends on HAVE_ARCH_MMAP_RND_COMPAT_BITS
	help
	  This value can be used to select the number of bits to use to
	  determine the random offset to the base address of vma regions
	  resulting from mmap allocations for compatible applications This
	  value will be bounded by the architecture's minimum and maximum
	  supported values.

	  This value can be changed after boot using the
	  /proc/sys/vm/mmap_rnd_compat_bits tunable

config HAVE_ARCH_COMPAT_MMAP_BASES
	bool
	help
	  This allows 64bit applications to invoke 32-bit mmap() syscall
	  and vice-versa 32-bit applications to call 64-bit mmap().
	  Required for applications doing different bitness syscalls.

config HAVE_COPY_THREAD_TLS
	bool
	help
	  Architecture provides copy_thread_tls to accept tls argument via
	  normal C parameter passing, rather than extracting the syscall
	  argument from pt_regs.

config HAVE_STACK_VALIDATION
	bool
	help
	  Architecture supports the 'objtool check' host tool command, which
	  performs compile-time stack metadata validation.

config HAVE_RELIABLE_STACKTRACE
	bool
	help
	  Architecture has a save_stack_trace_tsk_reliable() function which
	  only returns a stack trace if it can guarantee the trace is reliable.

config HAVE_ARCH_HASH
	bool
	default n
	help
	  If this is set, the architecture provides an <asm/hash.h>
	  file which provides platform-specific implementations of some
	  functions in <linux/hash.h> or fs/namei.c.

config HAVE_ARCH_NVRAM_OPS
	bool

config ISA_BUS_API
	def_bool ISA

#
# ABI hall of shame
#
config CLONE_BACKWARDS
	bool
	help
	  Architecture has tls passed as the 4th argument of clone(2),
	  not the 5th one.

config CLONE_BACKWARDS2
	bool
	help
	  Architecture has the first two arguments of clone(2) swapped.

config CLONE_BACKWARDS3
	bool
	help
	  Architecture has tls passed as the 3rd argument of clone(2),
	  not the 5th one.

config ODD_RT_SIGACTION
	bool
	help
	  Architecture has unusual rt_sigaction(2) arguments

config OLD_SIGSUSPEND
	bool
	help
	  Architecture has old sigsuspend(2) syscall, of one-argument variety

config OLD_SIGSUSPEND3
	bool
	help
	  Even weirder antique ABI - three-argument sigsuspend(2)

config OLD_SIGACTION
	bool
	help
	  Architecture has old sigaction(2) syscall.  Nope, not the same
	  as OLD_SIGSUSPEND | OLD_SIGSUSPEND3 - alpha has sigsuspend(2),
	  but fairly different variant of sigaction(2), thanks to OSF/1
	  compatibility...

config COMPAT_OLD_SIGACTION
	bool

config 64BIT_TIME
	def_bool y
	help
	  This should be selected by all architectures that need to support
	  new system calls with a 64-bit time_t. This is relevant on all 32-bit
	  architectures, and 64-bit architectures as part of compat syscall
	  handling.

config COMPAT_32BIT_TIME
	def_bool !64BIT || COMPAT
	help
	  This enables 32 bit time_t support in addition to 64 bit time_t support.
	  This is relevant on all 32-bit architectures, and 64-bit architectures
	  as part of compat syscall handling.

config ARCH_NO_PREEMPT
	bool

config ARCH_SUPPORTS_RT
	bool

config CPU_NO_EFFICIENT_FFS
	def_bool n

config HAVE_ARCH_VMAP_STACK
	def_bool n
	help
	  An arch should select this symbol if it can support kernel stacks
	  in vmalloc space.  This means:

	  - vmalloc space must be large enough to hold many kernel stacks.
	    This may rule out many 32-bit architectures.

	  - Stacks in vmalloc space need to work reliably.  For example, if
	    vmap page tables are created on demand, either this mechanism
	    needs to work while the stack points to a virtual address with
	    unpopulated page tables or arch code (switch_to() and switch_mm(),
	    most likely) needs to ensure that the stack's page table entries
	    are populated before running on a possibly unpopulated stack.

	  - If the stack overflows into a guard page, something reasonable
	    should happen.  The definition of "reasonable" is flexible, but
	    instantly rebooting without logging anything would be unfriendly.

config VMAP_STACK
	default y
	bool "Use a virtually-mapped stack"
	depends on HAVE_ARCH_VMAP_STACK && !KASAN
	---help---
	  Enable this if you want the use virtually-mapped kernel stacks
	  with guard pages.  This causes kernel stack overflows to be
	  caught immediately rather than causing difficult-to-diagnose
	  corruption.

	  This is presently incompatible with KASAN because KASAN expects
	  the stack to map directly to the KASAN shadow map using a formula
	  that is incorrect if the stack is in vmalloc space.

config ARCH_OPTIONAL_KERNEL_RWX
	def_bool n

config ARCH_OPTIONAL_KERNEL_RWX_DEFAULT
	def_bool n

config ARCH_HAS_STRICT_KERNEL_RWX
	def_bool n

config STRICT_KERNEL_RWX
	bool "Make kernel text and rodata read-only" if ARCH_OPTIONAL_KERNEL_RWX
	depends on ARCH_HAS_STRICT_KERNEL_RWX
	default !ARCH_OPTIONAL_KERNEL_RWX || ARCH_OPTIONAL_KERNEL_RWX_DEFAULT
	help
	  If this is set, kernel text and rodata memory will be made read-only,
	  and non-text memory will be made non-executable. This provides
	  protection against certain security exploits (e.g. executing the heap
	  or modifying text)

	  These features are considered standard security practice these days.
	  You should say Y here in almost all cases.

config ARCH_HAS_STRICT_MODULE_RWX
	def_bool n

config STRICT_MODULE_RWX
	bool "Set loadable kernel module data as NX and text as RO" if ARCH_OPTIONAL_KERNEL_RWX
	depends on ARCH_HAS_STRICT_MODULE_RWX && MODULES
	default !ARCH_OPTIONAL_KERNEL_RWX || ARCH_OPTIONAL_KERNEL_RWX_DEFAULT
	help
	  If this is set, module text and rodata memory will be made read-only,
	  and non-text memory will be made non-executable. This provides
	  protection against certain security exploits (e.g. writing to text)

# select if the architecture provides an asm/dma-direct.h header
config ARCH_HAS_PHYS_TO_DMA
	bool

config ARCH_HAS_REFCOUNT
	bool
	help
	  An architecture selects this when it has implemented refcount_t
	  using open coded assembly primitives that provide an optimized
	  refcount_t implementation, possibly at the expense of some full
	  refcount state checks of CONFIG_REFCOUNT_FULL=y.

	  The refcount overflow check behavior, however, must be retained.
	  Catching overflows is the primary security concern for protecting
	  against bugs in reference counts.

config REFCOUNT_FULL
	bool "Perform full reference count validation at the expense of speed"
	help
	  Enabling this switches the refcounting infrastructure from a fast
	  unchecked atomic_t implementation to a fully state checked
	  implementation, which can be (slightly) slower but provides protections
	  against various use-after-free conditions that can be used in
	  security flaw exploits.

config HAVE_ARCH_COMPILER_H
	bool
	help
	  An architecture can select this if it provides an
	  asm/compiler.h header that should be included after
	  linux/compiler-*.h in order to override macro definitions that those
	  headers generally provide.

config HAVE_ARCH_PREL32_RELOCATIONS
	bool
	help
	  May be selected by an architecture if it supports place-relative
	  32-bit relocations, both in the toolchain and in the module loader,
	  in which case relative references can be used in special sections
	  for PCI fixup, initcalls etc which are only half the size on 64 bit
	  architectures, and don't require runtime relocation on relocatable
	  kernels.

config ARCH_USE_MEMREMAP_PROT
	bool

config LOCK_EVENT_COUNTS
	bool "Locking event counts collection"
	depends on DEBUG_FS
	---help---
	  Enable light-weight counting of various locking related events
	  in the system with minimal performance impact. This reduces
	  the chance of application behavior change because of timing
	  differences. The counts are reported via debugfs.

<<<<<<< HEAD
# Select if the architecture has support for applying RELR relocations.
config ARCH_HAS_RELR
	bool

config RELR
	bool "Use RELR relocation packing"
	depends on ARCH_HAS_RELR && TOOLS_SUPPORT_RELR
	default y
	help
	  Store the kernel's dynamic relocations in the RELR relocation packing
	  format. Requires a compatible linker (LLD supports this feature), as
	  well as compatible NM and OBJCOPY utilities (llvm-nm and llvm-objcopy
	  are compatible).

=======
config ARCH_HAS_MEM_ENCRYPT
	bool

>>>>>>> d9101bfa
source "kernel/gcov/Kconfig"

source "scripts/gcc-plugins/Kconfig"

endmenu<|MERGE_RESOLUTION|>--- conflicted
+++ resolved
@@ -932,7 +932,6 @@
 	  the chance of application behavior change because of timing
 	  differences. The counts are reported via debugfs.
 
-<<<<<<< HEAD
 # Select if the architecture has support for applying RELR relocations.
 config ARCH_HAS_RELR
 	bool
@@ -947,11 +946,9 @@
 	  well as compatible NM and OBJCOPY utilities (llvm-nm and llvm-objcopy
 	  are compatible).
 
-=======
 config ARCH_HAS_MEM_ENCRYPT
 	bool
 
->>>>>>> d9101bfa
 source "kernel/gcov/Kconfig"
 
 source "scripts/gcc-plugins/Kconfig"
