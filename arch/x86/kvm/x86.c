--- conflicted
+++ resolved
@@ -3401,15 +3401,9 @@
 		 * even when not intercepted. AMD manual doesn't explicitly
 		 * state this but appears to behave the same.
 		 *
-<<<<<<< HEAD
-		 * Unconditionally return L1's TSC offset on userspace reads
-		 * so that userspace reads and writes always operate on L1's
-		 * offset, e.g. to ensure deterministic behavior for migration.
-=======
 		 * On userspace reads and writes, however, we unconditionally
-		 * operate L1's TSC value to ensure backwards-compatible
+		 * return L1's TSC value to ensure backwards-compatible
 		 * behavior for migration.
->>>>>>> e2e1a1c8
 		 */
 		u64 tsc_offset = msr_info->host_initiated ? vcpu->arch.l1_tsc_offset :
 							    vcpu->arch.tsc_offset;
