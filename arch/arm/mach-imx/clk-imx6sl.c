--- conflicted
+++ resolved
@@ -266,12 +266,9 @@
 	/* Audio-related clocks configuration */
 	clk_set_parent(clks[IMX6SL_CLK_SPDIF0_SEL], clks[IMX6SL_CLK_PLL3_PFD3]);
 
-<<<<<<< HEAD
-=======
 	/* Set initial power mode */
 	imx6q_set_lpm(WAIT_CLOCKED);
 
->>>>>>> e3703f8c
 	np = of_find_compatible_node(NULL, NULL, "fsl,imx6sl-gpt");
 	base = of_iomap(np, 0);
 	WARN_ON(!base);
